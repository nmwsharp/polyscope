#include "polyscope/slice_plane.h"

#include "polyscope/polyscope.h"
#include "polyscope/volume_mesh.h"

namespace polyscope {

// NOTE: Unfortunately, the logic here and in the engine depends on the names constructed from the postfix being
// identical.

namespace {
// storage for slice planes "owned" by the scene itself
// note: it would be nice for these to be unique_ptr<>, but unfortunately we fall in to a bad design trap---since
// destruction order is essentially arbitrary, these might get destructed after other Polyscope data, causing faults
// when the destructor executes. The lame solution is to just store as raw pointers, it only makes a difference at
// program exit.
std::vector<SlicePlane*> sceneSlicePlanes;

} // namespace

// Storage for global options
bool openSlicePlaneMenu = false;

SlicePlane* addSceneSlicePlane(bool initiallyVisible) {
  size_t nPlanes = sceneSlicePlanes.size();
  std::string newName = "Scene Slice Plane " + std::to_string(nPlanes);
  sceneSlicePlanes.emplace_back(new SlicePlane(newName));
  if (!initiallyVisible) {
    sceneSlicePlanes.back()->setDrawPlane(false);
    sceneSlicePlanes.back()->setDrawWidget(false);
  }
  for(uint i = 0; i < sceneSlicePlanes.size(); i++){
    sceneSlicePlanes[i]->resetVolumeSliceProgram();
  }
  return sceneSlicePlanes.back();
}

void removeLastSceneSlicePlane() {
  if (sceneSlicePlanes.empty()) return;
  delete sceneSlicePlanes.back();
  sceneSlicePlanes.pop_back();
  for(uint i = 0; i < sceneSlicePlanes.size(); i++){
    sceneSlicePlanes[i]->resetVolumeSliceProgram();
  }
}

void buildSlicePlaneGUI() {


  ImGui::SetNextTreeNodeOpen(false, ImGuiCond_FirstUseEver);
  if (openSlicePlaneMenu) {
    ImGui::SetNextTreeNodeOpen(true);
    openSlicePlaneMenu = false;
  }
  if (ImGui::TreeNode("Slice Planes")) {
    if (ImGui::Button("Add plane")) {
      addSceneSlicePlane(true);
    }
    ImGui::SameLine();
    if (ImGui::Button("Remove plane")) {
      removeLastSceneSlicePlane();
    }
    for (SlicePlane* s : state::slicePlanes) {
      s->buildGUI();
    }
    ImGui::TreePop();
  }
}

void SlicePlane::setSliceGeomUniforms(render::ShaderProgram& p) {
  glm::vec3 norm = getNormal();
  p.setUniform("u_sliceVector", norm);
  p.setUniform("u_slicePoint", glm::dot(getCenter(), norm));
}


SlicePlane::SlicePlane(std::string name_)
    : name(name_), postfix(std::to_string(state::slicePlanes.size())), active("SlicePlane#" + name + "#active", true),
      drawPlane("SlicePlane#" + name + "#drawPlane", true), drawWidget("SlicePlane#" + name + "#drawWidget", true),
      objectTransform("SlicePlane#" + name + "#object_transform", glm::mat4(1.0)),
      color("SlicePlane#" + name + "#color", getNextUniqueColor()),
      gridLineColor("SlicePlane#" + name + "#gridLineColor", glm::vec3{.97, .97, .97}),
      transparency("SlicePlane#" + name + "#transparency", 0.5),
      transformGizmo("SlicePlane#" + name + "#transform_gizmo", objectTransform.get(), &objectTransform),
      shouldSliceMesh(false), slicedMeshName("") {
  state::slicePlanes.push_back(this);
  render::engine->addSlicePlane(postfix);
  transformGizmo.enabled = true;
  prepare();
}

SlicePlane::~SlicePlane() {
  render::engine->removeSlicePlane(postfix);
  auto pos = std::find(state::slicePlanes.begin(), state::slicePlanes.end(), this);
  if (pos == state::slicePlanes.end()) return;
  state::slicePlanes.erase(pos);
}


void SlicePlane::prepare() {

  planeProgram = render::engine->requestShader("SLICE_PLANE", {}, render::ShaderReplacementDefaults::Process);

  // Geometry of the plane, using triangles with vertices at infinity
  glm::vec4 cVert{0., 0., 0., 1.};
  glm::vec4 v1{0., 0., 1., 0.};
  glm::vec4 v2{0., 1., 0., 0.};
  glm::vec4 v3{0., 0., -1., 0.};
  glm::vec4 v4{0., -1., 0., 0.};

  // clang-format off
  std::vector<glm::vec4> positions = {
    cVert, v2, v1,
    cVert, v3, v2,
    cVert, v4, v3,
    cVert, v1, v4
  };
  // clang-format on

  planeProgram->setAttribute("a_position", positions);
}

void SlicePlane::setVolumeMeshToSlice(std::string meshname) {
  VolumeMesh* oldMeshToSlice = polyscope::getVolumeMesh(slicedMeshName);
  if(oldMeshToSlice != nullptr){
    oldMeshToSlice->removeSlicePlaneListener(this);
  }
  slicedMeshName = meshname;
  VolumeMesh* meshToSlice = polyscope::getVolumeMesh(slicedMeshName);
  if(meshToSlice == nullptr){
    slicedMeshName = "";
    shouldSliceMesh = false;
    volumeSliceProgram.reset();
    return;
  }
  drawPlane.set(false);
  meshToSlice->addSlicePlaneListener(this);
  shouldSliceMesh = true;
  volumeSliceProgram.reset();
}

std::string SlicePlane::getVolumeMeshToSlice(){
  return slicedMeshName;
}

void SlicePlane::createVolumeSliceProgram(){
  VolumeMesh* meshToSlice = polyscope::getVolumeMesh(slicedMeshName);
  volumeSliceProgram =
      render::engine->requestShader("SLICE_TETS", meshToSlice->addVolumeMeshRules({"SLICE_TETS_BASECOLOR_SHADE"}, true, true));
  meshToSlice->fillSliceGeometryBuffers(*volumeSliceProgram);
  render::engine->setMaterial(*volumeSliceProgram, meshToSlice->getMaterial());
}

void SlicePlane::resetVolumeSliceProgram(){
  volumeSliceProgram.reset();
}

void SlicePlane::setSliceAttributes(render::ShaderProgram &p){
  VolumeMesh* meshToSlice = polyscope::getVolumeMesh(slicedMeshName);
  std::vector<glm::vec3> point1;
  std::vector<glm::vec3> point2;
  std::vector<glm::vec3> point3;
  std::vector<glm::vec3> point4;
  size_t cellCount = meshToSlice->nCells();
  point1.resize(cellCount);
  point2.resize(cellCount);
  point3.resize(cellCount);
  point4.resize(cellCount);
  for (size_t iC = 0; iC < cellCount; iC++) {
    const std::array<int64_t, 8>& cell = meshToSlice->cells[iC];
    point1[iC] = meshToSlice->vertices[cell[0]];
    point2[iC] = meshToSlice->vertices[cell[1]];
    point3[iC] = meshToSlice->vertices[cell[2]];
    point4[iC] = meshToSlice->vertices[cell[3]];
  }
  glm::vec3 normal = glm::vec3(-1, 0, 0);

  p.setAttribute("a_slice_1", point1);
  p.setAttribute("a_slice_2", point2);
  p.setAttribute("a_slice_3", point3);
  p.setAttribute("a_slice_4", point4);
}

void SlicePlane::drawGeometry(){
  if(!active.get()) return;

  if (shouldSliceMesh) {
    VolumeMesh* vMesh = polyscope::getVolumeMesh(slicedMeshName);
    if(vMesh->wantsCullPosition()) return;

<<<<<<< HEAD
    if(volumeSliceProgram == nullptr){
      createVolumeSliceProgram();
    }


    if(vMesh->dominantQuantity == nullptr){
      vMesh->setStructureUniforms(*volumeSliceProgram);
      setSceneObjectUniforms(*volumeSliceProgram, true);
      setSliceGeomUniforms(*volumeSliceProgram);
      vMesh->setVolumeMeshUniforms(*volumeSliceProgram);
      volumeSliceProgram->setUniform("u_baseColor1", vMesh->getColor());
      volumeSliceProgram->draw();
    }

    for(auto it = vMesh->quantities.begin(); it != vMesh->quantities.end(); it++){
      if(!it->second->isEnabled())
        continue;
      it->second->drawSlice(this);
    }
  }
}


void SlicePlane::draw() {
  if (!active.get()) return;

  if (drawPlane.get()) {
    // Set uniforms
    glm::mat4 viewMat = view::getCameraViewMatrix();
    planeProgram->setUniform("u_viewMatrix", glm::value_ptr(viewMat));
    glm::mat4 projMat = view::getCameraPerspectiveMatrix();
    planeProgram->setUniform("u_projMatrix", glm::value_ptr(projMat));

    planeProgram->setUniform("u_objectMatrix", glm::value_ptr(objectTransform.get()));
    planeProgram->setUniform("u_lengthScale", state::lengthScale);
    planeProgram->setUniform("u_color", color.get());
    planeProgram->setUniform("u_transparency", transparency.get());

    // glm::vec3 center{objectTransform.get()[3][0], objectTransform.get()[3][1], objectTransform.get()[3][2]};
    // planeProgram->setUniform("u_center", center);

    render::engine->setDepthMode(DepthMode::Less);
    render::engine->setBackfaceCull(false);
    render::engine->applyTransparencySettings();
    planeProgram->draw();
  }
=======
  planeProgram->setUniform("u_objectMatrix", glm::value_ptr(objectTransform.get()));
  planeProgram->setUniform("u_lengthScale", state::lengthScale);
  planeProgram->setUniform("u_color", getColor());
  planeProgram->setUniform("u_gridLineColor", getGridLineColor());
  planeProgram->setUniform("u_transparency", transparency.get());
>>>>>>> a419ca81


}

void SlicePlane::buildGUI() {
  ImGui::PushID(name.c_str());

  if (ImGui::Checkbox(name.c_str(), &active.get())) {
    setActive(getActive());
  }
  
  ImGui::SameLine();

  { // Color transparency box
    // Pack the color & transparency in to a vec4
    glm::vec3 colorBefore = getColor();
    float transparencyBefore = getTransparency();
    std::array<float, 4> color{colorBefore.x, colorBefore.y, colorBefore.z, transparencyBefore};
    if (ImGui::ColorEdit4("##color and trans", &color[0], ImGuiColorEditFlags_NoInputs)) {
      if (color[0] != colorBefore[0] || color[1] != colorBefore[1] || color[2] != colorBefore[2]) {
        setColor(glm::vec3{color[0], color[1], color[2]});
      }
      if (color[3] != transparencyBefore) {
        setTransparency(color[3]);
      }
    }
  }

  ImGui::Indent(16.);
  if (ImGui::Checkbox("draw plane", &drawPlane.get())) {
    setDrawPlane(getDrawPlane());
  }
  ImGui::SameLine();
  if (ImGui::Checkbox("draw widget", &drawWidget.get())) {
    setDrawWidget(getDrawWidget());
  }
  if (state::structures.size() > 0) {
    if (ImGui::BeginMenu("Inspect")) {
      std::map<std::string, Structure*>::iterator it;
      for (it = state::structures["Volume Mesh"].begin(); it != state::structures["Volume Mesh"].end(); it++) {
        std::string vMeshName = it->first;
        if (ImGui::MenuItem(vMeshName.c_str(), NULL, slicedMeshName == vMeshName)) {
          setVolumeMeshToSlice(vMeshName);
        }
      }
      if (ImGui::MenuItem("None", NULL, slicedMeshName == "")) {
        setVolumeMeshToSlice("");
      }

      ImGui::EndMenu();
    }
  }
  ImGui::Unindent(16.);

  ImGui::PopID();
}

void SlicePlane::setSceneObjectUniforms(render::ShaderProgram& p, bool alwaysPass) {
  if (!p.hasUniform("u_slicePlaneNormal_" + postfix)) {
    return;
  }

  glm::vec3 normal, center;

  if (alwaysPass) {
    normal = glm::vec3{-1., 0., 0.};
    center = glm::vec3{std::numeric_limits<float>::infinity(), 0., 0.};
  } else {
    glm::mat4 viewMat = view::getCameraViewMatrix();
    normal = glm::vec3(viewMat * glm::vec4(getNormal(), 0.));
    center = glm::vec3(viewMat * glm::vec4(getCenter(), 1.));
  }

  p.setUniform("u_slicePlaneNormal_" + postfix, normal);
  p.setUniform("u_slicePlaneCenter_" + postfix, center);
}

glm::vec3 SlicePlane::getCenter() {
  if (active.get()) {
    glm::vec3 center{objectTransform.get()[3][0], objectTransform.get()[3][1], objectTransform.get()[3][2]};
    return center;
  } else {
    // Put it really far away so tests always pass
    return glm::vec3{std::numeric_limits<float>::infinity(), 0., 0.};
  }
}

glm::vec3 SlicePlane::getNormal() {
  if (active.get()) {
    glm::vec3 normal{objectTransform.get()[0][0], objectTransform.get()[0][1], objectTransform.get()[0][2]};
    normal = glm::normalize(normal);
    return normal;
  } else {
    // Matched with center so tests always pass when disabled
    return glm::vec3{-1., 0., 0.};
  }
}

void SlicePlane::updateWidgetEnabled() {
  bool enabled = getActive() && getDrawWidget();
  transformGizmo.enabled = enabled;
}

void SlicePlane::setPose(glm::vec3 planePosition, glm::vec3 planeNormal) {

  // Choose the other axes to be most similar to the current ones, which will make animations look smoother
  // if the grid is shown
  glm::vec3 currBasisX{objectTransform.get()[1][0], objectTransform.get()[1][1], objectTransform.get()[1][2]};
  glm::vec3 currBasisY{objectTransform.get()[2][0], objectTransform.get()[2][1], objectTransform.get()[2][2]};

  glm::vec3 normal = glm::normalize(planeNormal);
  glm::vec3 basisX = currBasisX - normal * glm::dot(normal, currBasisX);
  if (glm::length(basisX) < 0.01) basisX = currBasisY - normal * glm::dot(normal, currBasisY);
  basisX = glm::normalize(basisX);
  glm::vec3 basisY = glm::cross(normal, basisX);

  // Build the rotation component
  glm::mat4x4 newTransform = glm::mat4x4(1.0);
  for (int i = 0; i < 3; i++) newTransform[0][i] = normal[i];
  for (int i = 0; i < 3; i++) newTransform[1][i] = basisX[i];
  for (int i = 0; i < 3; i++) newTransform[2][i] = basisY[i];

  // Build the translation component
  for (int i = 0; i < 3; i++) newTransform[3][i] = planePosition[i];

  objectTransform = newTransform;
  polyscope::requestRedraw();
}

bool SlicePlane::getActive() { return active.get(); }
void SlicePlane::setActive(bool newVal) {
  active = newVal;
  updateWidgetEnabled();
  polyscope::requestRedraw();
}

bool SlicePlane::getDrawPlane() { return drawPlane.get(); }
void SlicePlane::setDrawPlane(bool newVal) {
  drawPlane = newVal;
  polyscope::requestRedraw();
}

bool SlicePlane::getDrawWidget() { return drawWidget.get(); }
void SlicePlane::setDrawWidget(bool newVal) {
  drawWidget = newVal;
  updateWidgetEnabled();
  polyscope::requestRedraw();
}

glm::mat4 SlicePlane::getTransform() { return objectTransform.get(); }
void SlicePlane::setTransform(glm::mat4 newTransform) {
  objectTransform = newTransform;
  polyscope::requestRedraw();
}

void SlicePlane::setColor(glm::vec3 newVal) {
  color = newVal;
  polyscope::requestRedraw();
}
glm::vec3 SlicePlane::getColor() { return color.get(); }

void SlicePlane::setGridLineColor(glm::vec3 newVal) {
  gridLineColor = newVal;
  polyscope::requestRedraw();
}
glm::vec3 SlicePlane::getGridLineColor() { return gridLineColor.get(); }

void SlicePlane::setTransparency(double newVal) {
  transparency = newVal;
  requestRedraw();
}
double SlicePlane::getTransparency() { return transparency.get(); }

} // namespace polyscope<|MERGE_RESOLUTION|>--- conflicted
+++ resolved
@@ -29,7 +29,7 @@
     sceneSlicePlanes.back()->setDrawPlane(false);
     sceneSlicePlanes.back()->setDrawWidget(false);
   }
-  for(uint i = 0; i < sceneSlicePlanes.size(); i++){
+  for (uint i = 0; i < sceneSlicePlanes.size(); i++) {
     sceneSlicePlanes[i]->resetVolumeSliceProgram();
   }
   return sceneSlicePlanes.back();
@@ -39,7 +39,7 @@
   if (sceneSlicePlanes.empty()) return;
   delete sceneSlicePlanes.back();
   sceneSlicePlanes.pop_back();
-  for(uint i = 0; i < sceneSlicePlanes.size(); i++){
+  for (uint i = 0; i < sceneSlicePlanes.size(); i++) {
     sceneSlicePlanes[i]->resetVolumeSliceProgram();
   }
 }
@@ -122,12 +122,12 @@
 
 void SlicePlane::setVolumeMeshToSlice(std::string meshname) {
   VolumeMesh* oldMeshToSlice = polyscope::getVolumeMesh(slicedMeshName);
-  if(oldMeshToSlice != nullptr){
+  if (oldMeshToSlice != nullptr) {
     oldMeshToSlice->removeSlicePlaneListener(this);
   }
   slicedMeshName = meshname;
   VolumeMesh* meshToSlice = polyscope::getVolumeMesh(slicedMeshName);
-  if(meshToSlice == nullptr){
+  if (meshToSlice == nullptr) {
     slicedMeshName = "";
     shouldSliceMesh = false;
     volumeSliceProgram.reset();
@@ -139,23 +139,19 @@
   volumeSliceProgram.reset();
 }
 
-std::string SlicePlane::getVolumeMeshToSlice(){
-  return slicedMeshName;
-}
-
-void SlicePlane::createVolumeSliceProgram(){
+std::string SlicePlane::getVolumeMeshToSlice() { return slicedMeshName; }
+
+void SlicePlane::createVolumeSliceProgram() {
   VolumeMesh* meshToSlice = polyscope::getVolumeMesh(slicedMeshName);
-  volumeSliceProgram =
-      render::engine->requestShader("SLICE_TETS", meshToSlice->addVolumeMeshRules({"SLICE_TETS_BASECOLOR_SHADE"}, true, true));
+  volumeSliceProgram = render::engine->requestShader(
+      "SLICE_TETS", meshToSlice->addVolumeMeshRules({"SLICE_TETS_BASECOLOR_SHADE"}, true, true));
   meshToSlice->fillSliceGeometryBuffers(*volumeSliceProgram);
   render::engine->setMaterial(*volumeSliceProgram, meshToSlice->getMaterial());
 }
 
-void SlicePlane::resetVolumeSliceProgram(){
-  volumeSliceProgram.reset();
-}
-
-void SlicePlane::setSliceAttributes(render::ShaderProgram &p){
+void SlicePlane::resetVolumeSliceProgram() { volumeSliceProgram.reset(); }
+
+void SlicePlane::setSliceAttributes(render::ShaderProgram& p) {
   VolumeMesh* meshToSlice = polyscope::getVolumeMesh(slicedMeshName);
   std::vector<glm::vec3> point1;
   std::vector<glm::vec3> point2;
@@ -181,20 +177,19 @@
   p.setAttribute("a_slice_4", point4);
 }
 
-void SlicePlane::drawGeometry(){
-  if(!active.get()) return;
+void SlicePlane::drawGeometry() {
+  if (!active.get()) return;
 
   if (shouldSliceMesh) {
     VolumeMesh* vMesh = polyscope::getVolumeMesh(slicedMeshName);
-    if(vMesh->wantsCullPosition()) return;
-
-<<<<<<< HEAD
-    if(volumeSliceProgram == nullptr){
+    if (vMesh->wantsCullPosition()) return;
+
+    if (volumeSliceProgram == nullptr) {
       createVolumeSliceProgram();
     }
 
 
-    if(vMesh->dominantQuantity == nullptr){
+    if (vMesh->dominantQuantity == nullptr) {
       vMesh->setStructureUniforms(*volumeSliceProgram);
       setSceneObjectUniforms(*volumeSliceProgram, true);
       setSliceGeomUniforms(*volumeSliceProgram);
@@ -203,9 +198,8 @@
       volumeSliceProgram->draw();
     }
 
-    for(auto it = vMesh->quantities.begin(); it != vMesh->quantities.end(); it++){
-      if(!it->second->isEnabled())
-        continue;
+    for (auto it = vMesh->quantities.begin(); it != vMesh->quantities.end(); it++) {
+      if (!it->second->isEnabled()) continue;
       it->second->drawSlice(this);
     }
   }
@@ -225,6 +219,7 @@
     planeProgram->setUniform("u_objectMatrix", glm::value_ptr(objectTransform.get()));
     planeProgram->setUniform("u_lengthScale", state::lengthScale);
     planeProgram->setUniform("u_color", color.get());
+    planeProgram->setUniform("u_gridLineColor", getGridLineColor());
     planeProgram->setUniform("u_transparency", transparency.get());
 
     // glm::vec3 center{objectTransform.get()[3][0], objectTransform.get()[3][1], objectTransform.get()[3][2]};
@@ -235,15 +230,6 @@
     render::engine->applyTransparencySettings();
     planeProgram->draw();
   }
-=======
-  planeProgram->setUniform("u_objectMatrix", glm::value_ptr(objectTransform.get()));
-  planeProgram->setUniform("u_lengthScale", state::lengthScale);
-  planeProgram->setUniform("u_color", getColor());
-  planeProgram->setUniform("u_gridLineColor", getGridLineColor());
-  planeProgram->setUniform("u_transparency", transparency.get());
->>>>>>> a419ca81
-
-
 }
 
 void SlicePlane::buildGUI() {
@@ -252,7 +238,7 @@
   if (ImGui::Checkbox(name.c_str(), &active.get())) {
     setActive(getActive());
   }
-  
+
   ImGui::SameLine();
 
   { // Color transparency box
