// Copyright 2017-2019, Nicholas Sharp and the Polyscope contributors. http://polyscope.run.
#include "polyscope/volume_mesh.h"

#include "polyscope/color_management.h"
#include "polyscope/combining_hash_functions.h"
#include "polyscope/pick.h"
#include "polyscope/polyscope.h"
#include "polyscope/render/engine.h"
#include "polyscope/volume_mesh_quantity.h"

#include "imgui.h"

#include <unordered_map>
#include <utility>

using std::cout;
using std::endl;

namespace polyscope {

// Initialize statics
const std::string VolumeMesh::structureTypeName = "Volume Mesh";

// clang-format off
const std::vector<std::vector<std::array<size_t, 3>>> VolumeMesh::stencilTet = 
 {
   {{0,2,1}}, 
   {{0,1,3}}, 
   {{0,3,2}}, 
   {{1,2,3}},
 };

// Indirection to place vertex 0 always in the bottom left corner
const std::array<std::array<size_t, 8>, 8> VolumeMesh::rotationMap = 
 {{
   {0, 1, 2, 3, 4, 5, 7, 6}, 
   {1, 0, 4, 5, 2, 3, 6, 7}, 
   {2, 1, 5, 6, 3, 0, 7, 4}, 
   {3, 0, 1, 2, 7, 4, 6, 5}, 
   {4, 0, 3, 7, 5, 1, 6, 2}, 
   {5, 1, 0, 4, 7, 2, 6, 3}, 
   {7, 3, 2, 6, 4, 0, 5, 1},
   {6, 2, 1, 5, 7, 3, 4, 0} 
 }};

// Map indirected cube to tets
const std::array<std::array<std::array<size_t, 4>, 6>, 4> VolumeMesh::diagonalMap = 
 {{
    {{
      {0, 1, 2, 5},
      {0, 2, 6, 5},
      {0, 2, 3, 6},
      {0, 5, 6, 4},
      {2, 6, 5, 7},
      {0, 0, 0, 0}
    }},
    {{
      {0, 5, 6, 4},
      {0, 1, 6, 5},
      {1, 7, 6, 5},
      {0, 6, 2, 3},
      {0, 6, 1, 2},
      {1, 6, 7, 2}
    }},
    {{
      {0, 4, 5, 7},
      {0, 3, 6, 7},
      {0, 6, 4, 7},
      {0, 1, 2, 5},
      {0, 3, 7, 2},
      {0, 7, 5, 2}
    }},
    {{
      {0, 2, 3, 7},
      {0, 3, 6, 7},
      {0, 6, 4, 7},
      {0, 5, 7, 4},
      {1, 5, 7, 0},
      {1, 7, 2, 0}
    }}
 }};


const std::vector<std::vector<std::array<size_t, 3>>> VolumeMesh::stencilHex = 
  // numbered like in this diagram, except with 6/7 swapped
  // https://vtk.org/wp-content/uploads/2015/04/file-formats.pdf
 {
   {{2,1,0}, {2,0,3}}, 
   {{4,0,1}, {4,1,5}}, 
   {{5,1,2}, {5,2,6}}, 
   {{7,3,0}, {7,0,4}}, 
   {{6,2,3}, {6,3,7}}, 
   {{7,4,5}, {7,5,6}}, 
 };
// clang-format on

VolumeMesh::VolumeMesh(std::string name, const std::vector<glm::vec3>& vertexPositions,
                       const std::vector<std::array<int64_t, 8>>& cellIndices)
    : QuantityStructure<VolumeMesh>(name, typeName()), vertices(vertexPositions), cells(cellIndices),
      color(uniquePrefix() + "color", getNextUniqueColor()),
      interiorColor(uniquePrefix() + "interiorColor", color.get()),
      edgeColor(uniquePrefix() + "edgeColor", glm::vec3{0., 0., 0.}), material(uniquePrefix() + "material", "clay"),
      edgeWidth(uniquePrefix() + "edgeWidth", 0.), activeLevelSetQuantity(nullptr), volumeSlicePlaneListeners() {
  cullWholeElements.setPassive(false);

  // set the interior color to be a desaturated version of the normal one
  glm::vec3 desatColorHSV = RGBtoHSV(color.get());
  desatColorHSV.y *= 0.3;
  interiorColor.setPassive(HSVtoRGB(desatColorHSV));

<<<<<<< HEAD
=======

  updateObjectSpaceBounds();
>>>>>>> a419ca81
  computeCounts();
  computeGeometryData();
  computeTets();
}

void VolumeMesh::computeTets(){
  // Algorithm from https://www.researchgate.net/profile/Julien-Dompierre/publication/221561839_How_to_Subdivide_Pyramids_Prisms_and_Hexahedra_into_Tetrahedra/links/0912f509c0b7294059000000/How-to-Subdivide-Pyramids-Prisms-and-Hexahedra-into-Tetrahedra.pdf?origin=publication_detail
  // It's a bit hard to look at but it works
  // Uses vertex numberings to ensure consistent diagonals between faces, and keeps tet counts to 5 or 6 per hex
  size_t tetCount = 0;
  // Get number of tets first
  for (size_t iC = 0; iC < nCells(); iC++) {
    switch (cellType(iC)) {
    case VolumeCellType::HEX:{
      std::array<size_t, 8> sortedNumbering;
      std::iota(sortedNumbering.begin(), sortedNumbering.end(), 0);
      std::sort(sortedNumbering.begin(), sortedNumbering.end(), [this, iC](size_t a, size_t b) -> bool {
        return cells[iC][a] < cells[iC][b];
      });
      std::array<size_t, 8> rotatedNumbering;
      std::copy(rotationMap[sortedNumbering[0]].begin(), rotationMap[sortedNumbering[0]].end(), rotatedNumbering.begin());
      size_t n = 0;
      size_t diagCount = 0;
      auto checkDiagonal = [this, rotatedNumbering, iC](size_t a1, size_t a2, size_t b1, size_t b2){
        return (cells[iC][rotatedNumbering[a1]] < cells[iC][rotatedNumbering[b1]]
            && cells[iC][rotatedNumbering[a1]] < cells[iC][rotatedNumbering[b2]])
            || (cells[iC][rotatedNumbering[a2]] < cells[iC][rotatedNumbering[b1]]
            && cells[iC][rotatedNumbering[a2]] < cells[iC][rotatedNumbering[b2]]);
      };
      if(checkDiagonal(1, 7, 2, 5)){
        n+=4;
        diagCount++;
      }
      if(checkDiagonal(3, 7, 2, 6)){
        n+=2;
        diagCount++;
      }
      if(checkDiagonal(4, 7, 5, 6)){
        n+=1;
        diagCount++;
      }
      if(diagCount == 0){
        tetCount += 5;
      }else{
        tetCount += 6;
      }
      break;
    }
    case VolumeCellType::TET:
      tetCount += 1;
      break;
    }
  }
  // Mark each edge as real or not (in the original mesh)
  std::vector<std::array<bool, 6>> realEdges;
  // Each hex can make up to 6 tets
  tets.resize(tetCount);
  realEdges.resize(tetCount);
  size_t tetIdx = 0;
  for (size_t iC = 0; iC < nCells(); iC++) {
    switch (cellType(iC)) {
    case VolumeCellType::HEX: {
      std::array<size_t, 8> sortedNumbering;
      std::iota(sortedNumbering.begin(), sortedNumbering.end(), 0);
      std::sort(sortedNumbering.begin(), sortedNumbering.end(), [this, iC](size_t a, size_t b) -> bool {
        return cells[iC][a] < cells[iC][b];
      });
      std::array<size_t, 8> rotatedNumbering;
      std::copy(rotationMap[sortedNumbering[0]].begin(), rotationMap[sortedNumbering[0]].end(), rotatedNumbering.begin());
      size_t n = 0;
      size_t diagCount = 0;
      // Diagonal exists on the pair of vertices which contain the minimum vertex number
      auto checkDiagonal = [this, rotatedNumbering, iC](size_t a1, size_t a2, size_t b1, size_t b2){
        return (cells[iC][rotatedNumbering[a1]] < cells[iC][rotatedNumbering[b1]]
            && cells[iC][rotatedNumbering[a1]] < cells[iC][rotatedNumbering[b2]])
            || (cells[iC][rotatedNumbering[a2]] < cells[iC][rotatedNumbering[b1]]
            && cells[iC][rotatedNumbering[a2]] < cells[iC][rotatedNumbering[b2]]);
      };
      // Minimum vertex will always have 3 diagonals, check other three faces
      if(checkDiagonal(1, 7, 2, 5)){
        n+=4;
        diagCount++;
      }
      if(checkDiagonal(3, 7, 2, 6)){
        n+=2;
        diagCount++;
      }
      if(checkDiagonal(4, 7, 5, 6)){
        n+=1;
        diagCount++;
      }
      // Rotate by 120 or 240 degrees depending on diagonal positions
      if(n == 1 || n == 6){
        size_t temp = rotatedNumbering[1];
        rotatedNumbering[1] = rotatedNumbering[4];
        rotatedNumbering[4] = rotatedNumbering[3];
        rotatedNumbering[3] = temp;
        temp = rotatedNumbering[5];
        rotatedNumbering[5] = rotatedNumbering[6];
        rotatedNumbering[6] = rotatedNumbering[2];
        rotatedNumbering[2] = temp;
      }else if(n == 2 || n == 5){
        size_t temp = rotatedNumbering[1];
        rotatedNumbering[1] = rotatedNumbering[3];
        rotatedNumbering[3] = rotatedNumbering[4];
        rotatedNumbering[4] = temp;
        temp = rotatedNumbering[5];
        rotatedNumbering[5] = rotatedNumbering[2];
        rotatedNumbering[2] = rotatedNumbering[6];
        rotatedNumbering[6] = temp;
      }

      // Map final tets according to diagonalMap and the number of diagonals not incident to V_0
      std::array<std::array<size_t, 4>, 6> tetMap = diagonalMap[diagCount];
      for (size_t k = 0; k < (diagCount == 0 ? 5 : 6); k++){
        for (size_t i = 0; i < 4; i++){
          tets[tetIdx][i] = cells[iC][rotatedNumbering[tetMap[k][i]]];
        }
        tetIdx++;
      }
      break;
    }
    case VolumeCellType::TET:
      for (size_t i = 0; i < 4; i++){
        tets[tetIdx][i] = cells[iC][i];
      }
      tetIdx++;
      break;
    }
  }
}

void VolumeMesh::addSlicePlaneListener(polyscope::SlicePlane* sp) { volumeSlicePlaneListeners.push_back(sp); }

void VolumeMesh::removeSlicePlaneListener(polyscope::SlicePlane* sp) {
  for (uint i = 0; i < volumeSlicePlaneListeners.size(); i++) {
    if (volumeSlicePlaneListeners[i] == sp) {
      volumeSlicePlaneListeners.erase(volumeSlicePlaneListeners.begin() + i);
      break;
    }
  }
}

void VolumeMesh::fillSliceGeometryBuffers(render::ShaderProgram& program) {
  std::vector<glm::vec3> point1;
  std::vector<glm::vec3> point2;
  std::vector<glm::vec3> point3;
  std::vector<glm::vec3> point4;
  size_t tetCount = tets.size();
  point1.resize(tetCount);
  point2.resize(tetCount);
  point3.resize(tetCount);
  point4.resize(tetCount);
  for(size_t tetIdx = 0; tetIdx < tets.size(); tetIdx++){
    point1[tetIdx] = vertices[tets[tetIdx][0]];
    point2[tetIdx] = vertices[tets[tetIdx][1]];
    point3[tetIdx] = vertices[tets[tetIdx][2]];
    point4[tetIdx] = vertices[tets[tetIdx][3]];
  }

  program.setAttribute("a_point_1", point1);
  program.setAttribute("a_point_2", point2);
  program.setAttribute("a_point_3", point3);
  program.setAttribute("a_point_4", point4);
  program.setAttribute("a_slice_1", point1);
  program.setAttribute("a_slice_2", point2);
  program.setAttribute("a_slice_3", point3);
  program.setAttribute("a_slice_4", point4);
}

void VolumeMesh::computeCounts() {

  // ==== Populate counts
  nFacesCount = 0;
  nFacesTriangulationCount = 0;

  vertexDataSize = nVertices();
  edgeDataSize = 0; // TODO
  faceDataSize = 0; // TODO
  cellDataSize = nCells();

  // ==== Populate interior/exterior faces
  for (size_t iC = 0; iC < nCells(); iC++) {
    const std::array<int64_t, 8>& cell = cells[iC];
    VolumeCellType cellT = cellType(iC);
    // Iterate over faces
    for (const std::vector<std::array<size_t, 3>>& face : cellStencil(cellT)) {
      nFacesCount++;
      nFacesTriangulationCount += face.size();
    }
  }

  // == Step 1: count occurences of each face
  std::unordered_map<std::array<int64_t, 4>, int, polyscope::hash_combine::hash<std::array<int64_t, 4>>> faceCounts;

  std::set<size_t> faceInds; // Scratch map

  // Build a sorted list of the indices of this face

  // Helper to build a sorted-index array for a face
  auto generateSortedFace = [&](const std::array<int64_t, 8>& cell, const std::vector<std::array<size_t, 3>>& face) {
    faceInds.clear();
    for (const std::array<size_t, 3>& tri : face) {
      for (int j = 0; j < 3; j++) {
        faceInds.insert(cell[tri[j]]);
      }
    }
    std::array<int64_t, 4> sortedFace{-1, -1, -1, -1};
    int j = 0;
    for (size_t ind : faceInds) {
      sortedFace[j] = ind;
      j++;
    }
    return sortedFace;
  };

  // Iterate over cells
  for (size_t iC = 0; iC < nCells(); iC++) {
    const std::array<int64_t, 8>& cell = cells[iC];
    VolumeCellType cellT = cellType(iC);

    // Iterate over faces
    for (const std::vector<std::array<size_t, 3>>& face : cellStencil(cellT)) {
      std::array<int64_t, 4> sortedFace = generateSortedFace(cell, face);
      // Add to the count
      if (faceCounts.find(sortedFace) == faceCounts.end()) {
        faceCounts[sortedFace] = 0;
      }
      faceCounts[sortedFace]++;
    }
  }

  // Iterate a second time; all faces which were seen more than once are inteior
  faceIsInterior.clear();
  for (size_t iC = 0; iC < nCells(); iC++) {
    const std::array<int64_t, 8>& cell = cells[iC];
    VolumeCellType cellT = cellType(iC);

    // Iterate over faces
    for (const std::vector<std::array<size_t, 3>>& face : cellStencil(cellT)) {
      std::array<int64_t, 4> sortedFace = generateSortedFace(cell, face);
      faceIsInterior.push_back(faceCounts[sortedFace] > 1);
    }
  }
}

void VolumeMesh::computeGeometryData() {}

VolumeMeshVertexScalarQuantity* VolumeMesh::getLevelSetQuantity() { return activeLevelSetQuantity; }

void VolumeMesh::setLevelSetQuantity(VolumeMeshVertexScalarQuantity* quantity) {
  if (activeLevelSetQuantity != nullptr && activeLevelSetQuantity != quantity) {
    activeLevelSetQuantity->isDrawingLevelSet = false;
  }
  activeLevelSetQuantity = quantity;
}


void VolumeMesh::draw() {
  if (!isEnabled()) {
    return;
  }

  render::engine->setBackfaceCull();

  // If no quantity is drawing the volume, we should draw it
  if (dominantQuantity == nullptr) {

    if (program == nullptr) {
      prepare();

      // do this now to reduce lag when picking later, etc
      preparePick();
    }

    // Set uniforms
    setStructureUniforms(*program);
    setVolumeMeshUniforms(*program);
    glm::mat4 viewMat = getModelView();
    glm::mat4 projMat = view::getCameraPerspectiveMatrix();
    program->setUniform("u_baseColor1", getColor());
    program->setUniform("u_baseColor2", getInteriorColor());

    program->draw();
  }

  if (activeLevelSetQuantity != nullptr && activeLevelSetQuantity->isEnabled()) {
    // Draw the quantities
    activeLevelSetQuantity->draw();

    return;
  }

  // Draw the quantities
  for (auto& x : quantities) {
    x.second->draw();
  }
}

void VolumeMesh::drawPick() {
  if (!isEnabled()) {
    return;
  }

  if (pickProgram == nullptr) {
    preparePick();
  }

  // Set uniforms
  setVolumeMeshUniforms(*pickProgram);
  setStructureUniforms(*pickProgram);

  pickProgram->draw();
}

void VolumeMesh::prepare() {
  program = render::engine->requestShader("MESH", addVolumeMeshRules({"MESH_PROPAGATE_TYPE_AND_BASECOLOR2_SHADE"}));
  // Populate draw buffers
  fillGeometryBuffers(*program);
  render::engine->setMaterial(*program, getMaterial());
}

void VolumeMesh::preparePick() {

  // Create a new program
  pickProgram = render::engine->requestShader("MESH", addVolumeMeshRules({"MESH_PROPAGATE_PICK"}),
                                              render::ShaderReplacementDefaults::Pick);

  // == Sort out element counts and index ranges

  // TODO for now only picking cells and vertices

  // Get element indices
  size_t totalPickElements = nVertices() + nCells();

  // In "local" indices, indexing elements only within this mesh, used for reading later
  cellPickIndStart = nVertices();

  // In "global" indices, indexing all elements in the scene, used to fill buffers for drawing here
  size_t pickStart = pick::requestPickBufferRange(this, totalPickElements);
  size_t cellGlobalPickIndStart = pickStart + nVertices();

  // == Fill buffers

  std::vector<glm::vec3> positions;
  std::vector<glm::vec3> normals;
  std::vector<glm::vec3> bcoord;
  std::vector<glm::vec3> edgeReal;
  std::vector<std::array<glm::vec3, 3>> vertexColors, edgeColors, halfedgeColors;
  std::vector<glm::vec3> faceColor;
  std::vector<glm::vec3> barycenters;

  bool wantsEdge = (getEdgeWidth() > 0);
  bool wantsBarycenters = wantsCullPosition();

  // Reserve space
  positions.resize(3 * nFacesTriangulation());
  bcoord.resize(3 * nFacesTriangulation());
  vertexColors.resize(3 * nFacesTriangulation());
  edgeColors.resize(3 * nFacesTriangulation());
  halfedgeColors.resize(3 * nFacesTriangulation());
  faceColor.resize(3 * nFacesTriangulation());
  normals.resize(3 * nFacesTriangulation());
  if (wantsBarycenters) {
    barycenters.resize(3 * nFacesTriangulation());
  }
  if (wantsEdge) {
    edgeReal.resize(3 * nFacesTriangulation());
  }


  size_t iFront = 0;
  size_t iBack = 3 * nFacesTriangulation() - 3;
  size_t iF = 0;
  for (size_t iC = 0; iC < nCells(); iC++) {
    const std::array<int64_t, 8>& cell = cells[iC];
    VolumeCellType cellT = cellType(iC);

    glm::vec3 cellColor = pick::indToVec(cellGlobalPickIndStart + iC);
    std::array<glm::vec3, 3> cellColorArr{cellColor, cellColor, cellColor};

    glm::vec3 barycenter;
    if (wantsBarycenters) {
      barycenter = cellCenter(iC);
    }

    for (const std::vector<std::array<size_t, 3>>& face : cellStencil(cellT)) {

      // Do a first pass to compute a normal
      glm::vec3 normal{0., 0., 0.};
      for (const std::array<size_t, 3>& tri : face) {
        glm::vec3 pA = vertices[cell[tri[0]]];
        glm::vec3 pB = vertices[cell[tri[1]]];
        glm::vec3 pC = vertices[cell[tri[2]]];
        normal += glm::cross(pC - pB, pA - pB);
      }
      normal = glm::normalize(normal);


      // Emit the actual face in the triangulation
      for (size_t j = 0; j < face.size(); j++) {
        const std::array<size_t, 3>& tri = face[j];

        std::array<glm::vec3, 3> vPos;
        std::array<glm::vec3, 3> vColor;
        for (int k = 0; k < 3; k++) {
          vPos[k] = vertices[cell[tri[k]]];
          vColor[k] = pick::indToVec(static_cast<size_t>(cell[tri[k]]) + pickStart);
        }

        // Push exterior faces to the front of the draw buffer, and interior faces to the back.
        // (see note above)
        size_t iData;
        if (faceIsInterior[iF]) {
          iData = iBack;
          iBack -= 3;
        } else {
          iData = iFront;
          iFront += 3;
        }

        for (int k = 0; k < 3; k++) {
          positions[iData + k] = vPos[k];
          normals[iData + k] = normal;
          faceColor[iData + k] = cellColor;

          // need to pass each per-vertex value for these, since they will be interpolated
          vertexColors[iData + k] = vColor;
          edgeColors[iData + k] = cellColorArr;
          halfedgeColors[iData + k] = cellColorArr;
        }

        bcoord[iData + 0] = glm::vec3{1., 0., 0.};
        bcoord[iData + 1] = glm::vec3{0., 1., 0.};
        bcoord[iData + 2] = glm::vec3{0., 0., 1.};

        if (wantsBarycenters) {
          for (int k = 0; k < 3; k++) {
            barycenters[iData + k] = barycenter;
          }
        }
        if (wantsEdge) {
          glm::vec3 edgeRealV{0., 1., 0.};
          if (j == 0) {
            edgeRealV.x = 1.;
          }
          if (j + 1 == face.size()) {
            edgeRealV.z = 1.;
          }
          for (int k = 0; k < 3; k++) {
            edgeReal[iData + k] = edgeRealV;
          }
        }
      }

      iF++;
    }
  }


  // Store data in buffers
  pickProgram->setAttribute("a_position", positions);
  pickProgram->setAttribute("a_barycoord", bcoord);
  pickProgram->setAttribute("a_normal", normals);
  pickProgram->setAttribute<glm::vec3, 3>("a_vertexColors", vertexColors);
  pickProgram->setAttribute<glm::vec3, 3>("a_edgeColors", edgeColors);
  pickProgram->setAttribute<glm::vec3, 3>("a_halfedgeColors", halfedgeColors);
  pickProgram->setAttribute("a_faceColor", faceColor);
  if (wantsBarycenters) {
    pickProgram->setAttribute("a_cullPos", barycenters);
  }
  if (wantsEdge) {
    pickProgram->setAttribute("a_edgeIsReal", edgeReal);
  }
}

std::vector<std::string> VolumeMesh::addVolumeMeshRules(std::vector<std::string> initRules, bool withSurfaceShade,
                                                        bool isSlice) {

  initRules = addStructureRules(initRules);

  if (withSurfaceShade) {
    if (getEdgeWidth() > 0) {
      initRules.push_back(isSlice ? "SLICE_TETS_MESH_WIREFRAME" : "MESH_WIREFRAME");
    }
  }

  initRules.push_back("MESH_BACKFACE_NORMAL_FLIP");

  if (wantsCullPosition() && !isSlice) {
    initRules.push_back("MESH_PROPAGATE_CULLPOS");
  }

  return initRules;
}

void VolumeMesh::setVolumeMeshUniforms(render::ShaderProgram& p) {
  if (getEdgeWidth() > 0) {
    p.setUniform("u_edgeWidth", getEdgeWidth() * render::engine->getCurrentPixelScaling());
    p.setUniform("u_edgeColor", getEdgeColor());
  }
}

void VolumeMesh::fillGeometryBuffers(render::ShaderProgram& p) {

  // NOTE: If we were to fill buffers naively via a loop over cells, we get pretty bad z-fighting artifacts where
  // interior edges ever-so-slightly show through the exterior boundary (more generally, any place 3 faces meet at an
  // edge, which happens everywhere in a tet mesh).
  //
  // To mitigate this issue, we fill the buffer such that all exterior faces come first, then all interior faces, so
  // that exterior faces always win depth ties. This doesn't totally eliminate the problem, but greatly improves the
  // most egregious cases.

  std::vector<glm::vec3> positions;
  std::vector<glm::vec3> normals;
  std::vector<glm::vec3> bcoord;
  std::vector<glm::vec3> edgeReal;
  std::vector<double> faceTypes;
  std::vector<glm::vec3> barycenters;

  bool wantsBary = p.hasAttribute("a_barycoord");
  bool wantsEdge = (getEdgeWidth() > 0);
  bool wantsBarycenters = wantsCullPosition();
  bool wantsFaceType = p.hasAttribute("a_faceColorType");

  positions.resize(3 * nFacesTriangulation());
  normals.resize(3 * nFacesTriangulation());
  if (wantsBary) {
    bcoord.resize(3 * nFacesTriangulation());
  }
  if (wantsEdge) {
    edgeReal.resize(3 * nFacesTriangulation());
  }
  if (wantsBarycenters) {
    barycenters.resize(3 * nFacesTriangulation());
  }
  if (wantsFaceType) {
    faceTypes.resize(3 * nFacesTriangulation());
  }

  size_t iF = 0;
  size_t iFront = 0;
  size_t iBack = 3 * nFacesTriangulation() - 3;
  for (size_t iC = 0; iC < nCells(); iC++) {
    const std::array<int64_t, 8>& cell = cells[iC];
    VolumeCellType cellT = cellType(iC);

    glm::vec3 barycenter;
    if (wantsBarycenters) {
      barycenter = cellCenter(iC);
    }

    for (const std::vector<std::array<size_t, 3>>& face : cellStencil(cellT)) {

      // Do a first pass to compute a normal
      glm::vec3 normal{0., 0., 0.};
      for (const std::array<size_t, 3>& tri : face) {
        glm::vec3 pA = vertices[cell[tri[0]]];
        glm::vec3 pB = vertices[cell[tri[1]]];
        glm::vec3 pC = vertices[cell[tri[2]]];
        normal += glm::cross(pC - pB, pA - pB);
      }
      normal = glm::normalize(normal);

      // Emit the actual face triangulation
      for (size_t j = 0; j < face.size(); j++) {
        const std::array<size_t, 3>& tri = face[j];

        // Push exterior faces to the front of the draw buffer, and interior faces to the back.
        // (see note above)
        size_t iData;
        if (faceIsInterior[iF]) {
          iData = iBack;
          iBack -= 3;
        } else {
          iData = iFront;
          iFront += 3;
        }

        glm::vec3 pA = vertices[cell[tri[0]]];
        glm::vec3 pB = vertices[cell[tri[1]]];
        glm::vec3 pC = vertices[cell[tri[2]]];

        positions[iData] = pA;
        positions[iData + 1] = pB;
        positions[iData + 2] = pC;

        for (int k = 0; k < 3; k++) {
          normals[iData + k] = normal;
        }

        if (wantsFaceType) {
          float faceType = faceIsInterior[iF] ? 1. : 0.;
          for (int k = 0; k < 3; k++) {
            faceTypes[iData + k] = faceType;
          }
        }

        if (wantsBary) {
          bcoord[iData + 0] = glm::vec3{1., 0., 0.};
          bcoord[iData + 1] = glm::vec3{0., 1., 0.};
          bcoord[iData + 2] = glm::vec3{0., 0., 1.};
        }

        if (wantsBarycenters) {
          for (int k = 0; k < 3; k++) {
            barycenters[iData + k] = barycenter;
          }
        }

        if (wantsEdge) {
          glm::vec3 edgeRealV{0., 1., 0.};
          if (j == 0) {
            edgeRealV.x = 1.;
          }
          if (j + 1 == face.size()) {
            edgeRealV.z = 1.;
          }
          for (int k = 0; k < 3; k++) {
            edgeReal[iData + k] = edgeRealV;
          }
        }
      }

      iF++;
    }
  }

  // Store data in buffers
  p.setAttribute("a_position", positions);
  p.setAttribute("a_normal", normals);
  if (wantsBary) {
    p.setAttribute("a_barycoord", bcoord);
  }
  if (wantsEdge) {
    p.setAttribute("a_edgeIsReal", edgeReal);
  }
  if (wantsCullPosition()) {
    p.setAttribute("a_cullPos", barycenters);
  }
  if (wantsFaceType) {
    p.setAttribute("a_faceColorType", faceTypes);
  }
}

const std::vector<std::vector<std::array<size_t, 3>>>& VolumeMesh::cellStencil(VolumeCellType type) {
  switch (type) {
  case VolumeCellType::TET:
    return stencilTet;
  case VolumeCellType::HEX:
    return stencilHex;
  }

  // unreachable
  return stencilTet;
}

glm::vec3 VolumeMesh::cellCenter(size_t iC) {

  glm::vec3 center{0., 0., 0};

  int count = 0;
  const std::array<int64_t, 8>& cell = cells[iC];
  for (int j = 0; j < 8; j++) {
    if (cell[j] >= 0) {
      center += vertices[cell[j]];
      count++;
    }
  }
  center /= count;

  return center;
}

void VolumeMesh::buildPickUI(size_t localPickID) {

  // Selection type
  if (localPickID < cellPickIndStart) {
    buildVertexInfoGui(localPickID);
  }
  // TODO faces and edges
  else {
    buildCellInfoGUI(localPickID - cellPickIndStart);
  }
}

void VolumeMesh::buildVertexInfoGui(size_t vInd) {

  size_t displayInd = vInd;
  if (vertexPerm.size() > 0) {
    displayInd = vertexPerm[vInd];
  }
  ImGui::TextUnformatted(("Vertex #" + std::to_string(displayInd)).c_str());

  std::stringstream buffer;
  buffer << vertices[vInd];
  ImGui::TextUnformatted(("Position: " + buffer.str()).c_str());

  ImGui::Spacing();
  ImGui::Spacing();
  ImGui::Spacing();
  ImGui::Indent(20.);

  // Build GUI to show the quantities
  ImGui::Columns(2);
  ImGui::SetColumnWidth(0, ImGui::GetWindowWidth() / 3);
  for (auto& x : quantities) {
    x.second->buildVertexInfoGUI(vInd);
  }

  ImGui::Indent(-20.);
}

void VolumeMesh::buildCellInfoGUI(size_t cellInd) {
  size_t displayInd = cellInd;
  ImGui::TextUnformatted(("Cell #" + std::to_string(displayInd)).c_str());

  ImGui::Spacing();
  ImGui::Spacing();
  ImGui::Spacing();
  ImGui::Indent(20.);

  // Build GUI to show the quantities
  ImGui::Columns(2);
  ImGui::SetColumnWidth(0, ImGui::GetWindowWidth() / 3);
  for (auto& x : quantities) {
    x.second->buildCellInfoGUI(cellInd);
  }

  ImGui::Indent(-20.);
}


void VolumeMesh::buildCustomUI() {

  // Print stats
  long long int nVertsL = static_cast<long long int>(nVertices());
  long long int nCellsL = static_cast<long long int>(nCells());
  ImGui::Text("#verts: %lld  #cells: %lld", nVertsL, nCellsL);

  { // colors
    if (ImGui::ColorEdit3("Color", &color.get()[0], ImGuiColorEditFlags_NoInputs)) setColor(color.get());
    ImGui::SameLine();

    if (ImGui::ColorEdit3("Interior", &interiorColor.get()[0], ImGuiColorEditFlags_NoInputs))
      setInteriorColor(interiorColor.get());
    ImGui::SameLine();
  }

  ImGui::SameLine();
  { // Edge options
    ImGui::PushItemWidth(100);
    if (edgeWidth.get() == 0.) {
      bool showEdges = false;
      if (ImGui::Checkbox("Edges", &showEdges)) {
        setEdgeWidth(1.);
      }
    } else {
      bool showEdges = true;
      if (ImGui::Checkbox("Edges", &showEdges)) {
        setEdgeWidth(0.);
      }

      // Edge color
      ImGui::PushItemWidth(100);
      if (ImGui::ColorEdit3("Edge Color", &edgeColor.get()[0], ImGuiColorEditFlags_NoInputs))
        setEdgeColor(edgeColor.get());
      ImGui::PopItemWidth();

      // Edge width
      ImGui::SameLine();
      ImGui::PushItemWidth(60);
      if (ImGui::SliderFloat("Width", &edgeWidth.get(), 0.001, 2.)) {
        // NOTE: this intentionally circumvents the setEdgeWidth() setter to avoid repopulating the buffer as the
        // slider is dragged---otherwise we repopulate the buffer on every change, which mostly works fine. This is a
        // lazy solution instead of better state/buffer management. setEdgeWidth(getEdgeWidth());
        edgeWidth.manuallyChanged();
        requestRedraw();
      }
      ImGui::PopItemWidth();
    }
    ImGui::PopItemWidth();
  }
}

void VolumeMesh::buildCustomOptionsUI() {
  if (render::buildMaterialOptionsGui(material.get())) {
    material.manuallyChanged();
    setMaterial(material.get()); // trigger the other updates that happen on set()
  }
}


void VolumeMesh::refresh() {
  computeGeometryData();
  program.reset();
  pickProgram.reset();
  for (uint i = 0; i < volumeSlicePlaneListeners.size(); i++) {
    volumeSlicePlaneListeners[i]->resetVolumeSliceProgram();
  }
  requestRedraw();
  QuantityStructure<VolumeMesh>::refresh(); // call base class version, which refreshes quantities
}

void VolumeMesh::geometryChanged() { 
  // TODO overkill
  refresh(); 
}

VolumeCellType VolumeMesh::cellType(size_t i) const {
  bool isTet = cells[i][4] < 0;
  if (isTet) return VolumeCellType::TET;
  return VolumeCellType::HEX;
};

void VolumeMesh::updateObjectSpaceBounds() {
  // bounding box
  glm::vec3 min = glm::vec3{1, 1, 1} * std::numeric_limits<float>::infinity();
  glm::vec3 max = -glm::vec3{1, 1, 1} * std::numeric_limits<float>::infinity();
  for (const glm::vec3& p : vertices) {
    min = componentwiseMin(min, p);
    max = componentwiseMax(max, p);
  }
  objectSpaceBoundingBox = std::make_tuple(min, max);

  // length scale, as twice the radius from the center of the bounding box
  glm::vec3 center = 0.5f * (min + max);
  float lengthScale = 0.0;
  for (const glm::vec3& p : vertices) {
    lengthScale = std::max(lengthScale, glm::length2(p - center));
  }
  objectSpaceLengthScale = 2 * std::sqrt(lengthScale);
}

std::string VolumeMesh::typeName() { return structureTypeName; }


// === Option getters and setters

VolumeMesh* VolumeMesh::setColor(glm::vec3 val) {
  color = val;
  requestRedraw();
  return this;
}
glm::vec3 VolumeMesh::getColor() { return color.get(); }

VolumeMesh* VolumeMesh::setInteriorColor(glm::vec3 val) {
  interiorColor = val;
  requestRedraw();
  return this;
}
glm::vec3 VolumeMesh::getInteriorColor() { return interiorColor.get(); }


VolumeMesh* VolumeMesh::setEdgeColor(glm::vec3 val) {
  edgeColor = val;
  requestRedraw();
  return this;
}
glm::vec3 VolumeMesh::getEdgeColor() { return edgeColor.get(); }

VolumeMesh* VolumeMesh::setMaterial(std::string m) {
  material = m;
  refresh(); // (serves the purpose of re-initializing everything, though this is a bit overkill)
  requestRedraw();
  return this;
}
std::string VolumeMesh::getMaterial() { return material.get(); }

VolumeMesh* VolumeMesh::setEdgeWidth(double newVal) {
  edgeWidth = newVal;
  refresh();
  requestRedraw();
  return this;
}
double VolumeMesh::getEdgeWidth() { return edgeWidth.get(); }


// === Quantity adder}

VolumeMeshVertexColorQuantity* VolumeMesh::addVertexColorQuantityImpl(std::string name,
                                                                      const std::vector<glm::vec3>& colors) {
  VolumeMeshVertexColorQuantity* q =
      new VolumeMeshVertexColorQuantity(name, applyPermutation(colors, vertexPerm), *this);
  addQuantity(q);
  return q;
}

VolumeMeshCellColorQuantity* VolumeMesh::addCellColorQuantityImpl(std::string name,
                                                                  const std::vector<glm::vec3>& colors) {
  VolumeMeshCellColorQuantity* q = new VolumeMeshCellColorQuantity(name, applyPermutation(colors, cellPerm), *this);
  addQuantity(q);
  return q;
}

VolumeMeshVertexScalarQuantity*
VolumeMesh::addVertexScalarQuantityImpl(std::string name, const std::vector<double>& data, DataType type) {
  VolumeMeshVertexScalarQuantity* q =
      new VolumeMeshVertexScalarQuantity(name, applyPermutation(data, vertexPerm), *this, type);
  addQuantity(q);
  return q;
}

VolumeMeshCellScalarQuantity* VolumeMesh::addCellScalarQuantityImpl(std::string name, const std::vector<double>& data,
                                                                    DataType type) {
  VolumeMeshCellScalarQuantity* q =
      new VolumeMeshCellScalarQuantity(name, applyPermutation(data, cellPerm), *this, type);
  addQuantity(q);
  return q;
}

VolumeMeshVertexVectorQuantity* VolumeMesh::addVertexVectorQuantityImpl(std::string name,
                                                                        const std::vector<glm::vec3>& vectors,
                                                                        VectorType vectorType) {
  VolumeMeshVertexVectorQuantity* q =
      new VolumeMeshVertexVectorQuantity(name, applyPermutation(vectors, vertexPerm), *this, vectorType);
  addQuantity(q);
  return q;
}

VolumeMeshCellVectorQuantity*
VolumeMesh::addCellVectorQuantityImpl(std::string name, const std::vector<glm::vec3>& vectors, VectorType vectorType) {

  VolumeMeshCellVectorQuantity* q =
      new VolumeMeshCellVectorQuantity(name, applyPermutation(vectors, cellPerm), *this, vectorType);
  addQuantity(q);
  return q;
}


VolumeMeshQuantity::VolumeMeshQuantity(std::string name, VolumeMesh& parentStructure, bool dominates)
    : Quantity<VolumeMesh>(name, parentStructure, dominates) {}
void VolumeMeshQuantity::buildVertexInfoGUI(size_t vInd) {}
void VolumeMeshQuantity::buildFaceInfoGUI(size_t fInd) {}
void VolumeMeshQuantity::buildEdgeInfoGUI(size_t eInd) {}
void VolumeMeshQuantity::buildCellInfoGUI(size_t cInd) {}

} // namespace polyscope<|MERGE_RESOLUTION|>--- conflicted
+++ resolved
@@ -108,11 +108,7 @@
   desatColorHSV.y *= 0.3;
   interiorColor.setPassive(HSVtoRGB(desatColorHSV));
 
-<<<<<<< HEAD
-=======
-
   updateObjectSpaceBounds();
->>>>>>> a419ca81
   computeCounts();
   computeGeometryData();
   computeTets();
