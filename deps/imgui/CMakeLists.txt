--- conflicted
+++ resolved
@@ -32,13 +32,6 @@
 
   target_link_libraries(imgui PRIVATE glfw)
 
-<<<<<<< HEAD
-  if(POLYSCOPE_TOPLEVEL_PROJECT)
-    target_compile_definitions(imgui PUBLIC IMGUI_DISABLE_OBSOLETE_FUNCTIONS)
-  endif()
-
-=======
->>>>>>> 153fe8a6
   if(APPLE)
       # On macOS, get openGL & friends from Frameworks; do not use GLAD at all
 
