// Copyright 2017-2023, Nicholas Sharp and the Polyscope contributors. https://polyscope.run

#pragma once

#include <vector>

#include "polyscope/color_management.h"

namespace polyscope {

// Load a new colormap from a (horizontally oriented) image file
void loadColorMap(std::string cmapName, std::string filename);

namespace render {

// Helper to build a ImGUI dropdown to select color maps. Returns true if changed.
bool buildColormapSelector(std::string& cm, std::string fieldname = "##colormap_picker");


// ColorMaps currently available below
//    Sequential & perceptually uniform:
//      - viridis (CM_VIRIDIS)
//      - magma (CM_MAGMA)
//      - inferno (CM_INFERNO)
//      - plasma (CM_PLASMA)
//      - gray (CM_GRAY)
//
//    Sequential:
//      - blues (CM_BLUES)
//      - reds (CM_REDS)
//
//    Diverging:
//      - coolwarm (CM_COOLWARM)
//      - purple-green (CM_PIYG)
//
//    Other:
//      - spectral (CM_SPECTRAL)
//      - rainbow (CM_RAINBOW)
//      - jet (CM_JET)
//      - turbo (CM_TURBO)
<<<<<<< HEAD
=======
//      - hsv (CM_HSV)
>>>>>>> 9d5c3a4b
//
//    Cyclic:
//      - phase (CM_PHASE)
//
//  Generate more using the generate_colormap_constant.py script in the misc folder of this repo.
//  Should work on any colormap from http://matplotlib.org/examples/color/colormaps_reference.html
//


// Some colors, while we're at it
const glm::vec3 RGB_TEAL = {0., 178. / 255., 178. / 255.};
const glm::vec3 RGB_BLUE = {150. / 255., 154. / 255., 255. / 255.};
const glm::vec3 RGB_SKYBLUE = {152. / 255., 158. / 255., 200. / 255.};
const glm::vec3 RGB_ORANGE = {1., 0.5, 0.};
const glm::vec3 RGB_BLACK = {0., 0., 0.};
const glm::vec3 RGB_WHITE = {1., 1., 1.};
const glm::vec3 RGB_RED = {0.8, 0., 0.};
const glm::vec3 RGB_DARKGRAY = {.2, .2, .2};
const glm::vec3 RGB_LIGHTGRAY = {.8, .8, .8};
const glm::vec3 RGB_DARKRED = {.2, .0, .0};
const glm::vec3 RGB_PINK = {249. / 255., 45. / 255., 94. / 255.};

// Represents a color map
struct ValueColorMap {

  std::string name;

  std::vector<glm::vec3> values;

  // Samples "val" from the colormap, where val is clamped to [0,1].
  // Returns a vector3 of rgb values, each from [0,1]
  glm::vec3 getValue(double val) const {
    if (!std::isfinite(val)) {
      return {0, 0, 0};
    }

    val = glm::clamp(val, 0.0, 1.0);

    // Find the two nearest indices in to the colormap lookup table, then
    // return a linear blend between them.
    double scaledVal = val * (values.size() - 1);
    double lowerVal = std::floor(scaledVal);
    double upperBlendVal = scaledVal - lowerVal;
    unsigned int lowerInd = static_cast<unsigned int>(lowerVal);
    unsigned int upperInd = lowerInd + 1;

    return (float)(1.0 - upperBlendVal) * values[lowerInd] + (float)upperBlendVal * values[upperInd];
  }
};


} // namespace render
} // namespace polyscope<|MERGE_RESOLUTION|>--- conflicted
+++ resolved
@@ -38,10 +38,7 @@
 //      - rainbow (CM_RAINBOW)
 //      - jet (CM_JET)
 //      - turbo (CM_TURBO)
-<<<<<<< HEAD
-=======
 //      - hsv (CM_HSV)
->>>>>>> 9d5c3a4b
 //
 //    Cyclic:
 //      - phase (CM_PHASE)
