#include "polyscope/polyscope.h"

#include "polyscope/combining_hash_functions.h"
#include "polyscope/messages.h"

#include "polyscope/camera_view.h"
#include "polyscope/curve_network.h"
#include "polyscope/file_helpers.h"
#include "polyscope/floating_quantity_structure.h"
#include "polyscope/implicit_helpers.h"
#include "polyscope/pick.h"
#include "polyscope/point_cloud.h"
#include "polyscope/render/managed_buffer.h"
#include "polyscope/simple_triangle_mesh.h"
#include "polyscope/surface_mesh.h"
#include "polyscope/types.h"
#include "polyscope/view.h"
#include "polyscope/volume_grid.h"
#include "polyscope/volume_mesh.h"

#include <iostream>
#include <unordered_set>
#include <utility>

#include "args/args.hxx"
#include "happly.h"
#include "nlohmann/json.hpp"

#include "simple_dot_mesh_parser.h"
#include "surface_mesh_io.h"

#include "glm/gtx/string_cast.hpp"

#include "stb_image.h"

bool endsWith(const std::string& str, const std::string& suffix) {
  return str.size() >= suffix.size() && str.compare(str.size() - suffix.size(), suffix.size(), suffix) == 0;
}

void constructDemoCurveNetwork(std::string curveName, std::vector<glm::vec3> nodes,
                               std::vector<std::array<size_t, 2>> edges) {

  // Add the curve
  if (edges.size() > 0) {
    polyscope::registerCurveNetwork(curveName, nodes, edges);
  }

  // Useful data
  size_t nNodes = nodes.size();
  size_t nEdges = edges.size();

  { // Add some node values
    std::vector<double> valX(nNodes);
    std::vector<double> valXabs(nNodes);
    std::vector<std::array<double, 3>> randColor(nNodes);
    std::vector<glm::vec3> randVec(nNodes);
    for (size_t iN = 0; iN < nNodes; iN++) {
      valX[iN] = nodes[iN].x;
      valXabs[iN] = std::fabs(nodes[iN].x);
      randColor[iN] = {{polyscope::randomUnit(), polyscope::randomUnit(), polyscope::randomUnit()}};
      randVec[iN] = glm::vec3{polyscope::randomUnit() - .5, polyscope::randomUnit() - .5, polyscope::randomUnit() - .5};
    }
    polyscope::getCurveNetwork(curveName)->addNodeScalarQuantity("nX", valX);
    polyscope::getCurveNetwork(curveName)->addNodeScalarQuantity("nXabs", valXabs);
    polyscope::getCurveNetwork(curveName)->addNodeColorQuantity("nColor", randColor);
    polyscope::getCurveNetwork(curveName)->addNodeVectorQuantity("randVecN", randVec);
  }

  { // Add some edge values
    std::vector<double> edgeLen(nEdges);
    std::vector<std::array<double, 3>> randColor(nEdges);
    std::vector<glm::vec3> randVec(nEdges);
    for (size_t iE = 0; iE < nEdges; iE++) {
      auto edge = edges[iE];
      size_t nA = std::get<0>(edge);
      size_t nB = std::get<1>(edge);

      edgeLen[iE] = glm::length(nodes[nA] - nodes[nB]);
      randColor[iE] = {{polyscope::randomUnit(), polyscope::randomUnit(), polyscope::randomUnit()}};
      randVec[iE] = glm::vec3{polyscope::randomUnit() - .5, polyscope::randomUnit() - .5, polyscope::randomUnit() - .5};
    }
    polyscope::getCurveNetwork(curveName)->addEdgeScalarQuantity("edge len", edgeLen, polyscope::DataType::MAGNITUDE);
    polyscope::getCurveNetwork(curveName)->addEdgeColorQuantity("eColor", randColor);
    polyscope::getCurveNetwork(curveName)->addEdgeVectorQuantity("randVecE", randVec);
  }

  // set a node radius quantity from above
  polyscope::getCurveNetwork(curveName)->setNodeRadiusQuantity("nXabs");
}

<<<<<<< HEAD

void rotateTeapot() {
  std::string name = "teapot";
  auto psMesh = polyscope::getSurfaceMesh(name);
  glm::mat4x4 currentTransform = psMesh->getTransform();
  glm::mat4x4 nextTransform = glm::rotate(currentTransform, glm::radians(0.25f), glm::vec3(0.0, 1.0, 0.0));
  psMesh->setTransform(nextTransform);
}

=======
void rotate_teapot() {
  std::string name = "teapot";
  auto psMesh = polyscope::getSurfaceMesh(name);
  
  FILE* fd = polyscope::openVideoFile("teapot.mp4");

  for (size_t i = 0; i < 60; i++) {
    glm::mat4x4 currentTransform = psMesh->getTransform();
    glm::mat4x4 nextTransform = glm::rotate(currentTransform, glm::radians(0.25f), glm::vec3(0.0, 1.0, 0.0));
    psMesh->setTransform(nextTransform);

    polyscope::writeVideoFrame(fd);
    // polyscope::screenshot();
  }
  polyscope::closeVideoFile(fd);
  exit(0);
}
>>>>>>> cde048d3

void processFileOBJ(std::string filename) {
  // Get a nice name for the file
  // std::string niceName = polyscope::guessNiceNameFromPath(filename);
  std::string niceName = "teapot";

  // Load mesh and polygon soup data
  std::vector<std::array<double, 3>> vertexPositions;
  std::vector<std::vector<size_t>> faceIndices;
  polyscope::loadPolygonSoup_OBJ(filename, vertexPositions, faceIndices);
  std::vector<glm::vec3> vertexPositionsGLM;
  for (std::array<double, 3> p : vertexPositions) {
    vertexPositionsGLM.push_back(glm::vec3{p[0], p[1], p[2]});
  }
  auto psMesh = polyscope::registerSurfaceMesh(niceName, vertexPositionsGLM, faceIndices);

<<<<<<< HEAD
  // Add random color to each vertex
  // std::vector<glm::vec3> vertexColors(vertexPositions.size());
  // for (size_t i = 0; i < vertexPositions.size(); i++) {
  //   vertexColors[i] = glm::vec3(polyscope::randomUnit(), polyscope::randomUnit(), polyscope::randomUnit());
  // }

  // std::vector<polyscope::Tetracolor> vertexColors(vertexPositions.size());
  // for (size_t i = 0; i < vertexPositions.size(); i++) {
  //   vertexColors[i] = polyscope::Tetracolor(polyscope::randomUnit(), polyscope::randomUnit(), polyscope::randomUnit(), polyscope::randomUnit());
  // }
  // psMesh->addVertexColorQuantity("random colors", vertexColors);

  // Add random color to each face
  std::vector<polyscope::Tetracolor> faceColors(faceIndices.size());
  for (size_t i = 0; i < faceIndices.size(); i++) {
    faceColors[i] = polyscope::Tetracolor(polyscope::randomUnit(), polyscope::randomUnit(), polyscope::randomUnit(), polyscope::randomUnit());
  }
  psMesh->addFaceColorQuantity("random colors", faceColors);

=======
>>>>>>> cde048d3
  return;

  auto psSimpleMesh = polyscope::registerSimpleTriangleMesh(niceName, vertexPositionsGLM, faceIndices);

  // Useful data
  size_t nVertices = psMesh->nVertices();
  size_t nFaces = psMesh->nFaces();

  // Add some vertex scalars
  std::vector<double> valX(nVertices);
  std::vector<double> valY(nVertices);
  std::vector<double> valZ(nVertices);
  std::vector<double> valMag(nVertices);
  std::vector<std::array<double, 3>> randColor(nVertices);
  for (size_t iV = 0; iV < nVertices; iV++) {
    valX[iV] = vertexPositionsGLM[iV].x / 10000;
    valY[iV] = vertexPositionsGLM[iV].y;
    valZ[iV] = vertexPositionsGLM[iV].z;
    valMag[iV] = glm::length(vertexPositionsGLM[iV]);

    randColor[iV] = {{polyscope::randomUnit(), polyscope::randomUnit(), polyscope::randomUnit()}};
  }
  polyscope::getSurfaceMesh(niceName)->addVertexScalarQuantity("cX_really_really_stupid_long_name_how_dumb", valX);
  polyscope::getSurfaceMesh(niceName)->addVertexScalarQuantity("cY", valY);
  polyscope::getSurfaceMesh(niceName)->addVertexScalarQuantity("cZ", valZ);
  polyscope::getSurfaceMesh(niceName)->addVertexColorQuantity("vColor", randColor);
  polyscope::getSurfaceMesh(niceName)->addVertexScalarQuantity("cY_sym", valY, polyscope::DataType::SYMMETRIC);
  polyscope::getSurfaceMesh(niceName)->addVertexScalarQuantity("cNorm", valMag, polyscope::DataType::MAGNITUDE);

  polyscope::getSurfaceMesh(niceName)->addVertexDistanceQuantity("cY_dist", valY);
  polyscope::getSurfaceMesh(niceName)->addVertexSignedDistanceQuantity("cY_signeddist", valY);


  // Add some face scalars
  std::vector<double> fArea(nFaces);
  std::vector<double> zero(nFaces);
  std::vector<std::array<double, 3>> fColor(nFaces);
  for (size_t iF = 0; iF < nFaces; iF++) {
    std::vector<size_t>& face = faceIndices[iF];

    // Compute something like area
    double area = 0;
    for (size_t iV = 1; iV < face.size() - 1; iV++) {
      glm::vec3 p0 = vertexPositionsGLM[face[0]];
      glm::vec3 p1 = vertexPositionsGLM[face[iV]];
      glm::vec3 p2 = vertexPositionsGLM[face[iV + 1]];
      area += 0.5f * glm::length(glm::cross(p1 - p0, p2 - p0));
    }
    fArea[iF] = area;

    zero[iF] = 0;
    fColor[iF] = {{polyscope::randomUnit(), polyscope::randomUnit(), polyscope::randomUnit()}};
  }
  polyscope::getSurfaceMesh(niceName)->addFaceScalarQuantity("face area", fArea, polyscope::DataType::MAGNITUDE);
  polyscope::getSurfaceMesh(niceName)->addFaceScalarQuantity("zero", zero);
  polyscope::getSurfaceMesh(niceName)->addFaceColorQuantity("fColor", fColor);


  // size_t nEdges = psMesh->nEdges();

  // Edge/halfedge/corner data
  std::vector<double> eLen;
  std::vector<double> heLen;
  std::vector<double> cAngle;
  std::unordered_set<std::pair<size_t, size_t>, polyscope::hash_combine::hash<std::pair<size_t, size_t>>> seenEdges;
  std::vector<uint32_t> edgeOrdering;
  for (size_t iF = 0; iF < nFaces; iF++) {
    std::vector<size_t>& face = faceIndices[iF];

    for (size_t iV = 0; iV < face.size(); iV++) {
      size_t i0 = face[iV];
      size_t i1 = face[(iV + 1) % face.size()];
      size_t im1 = face[(iV + face.size() - 1) % face.size()];
      glm::vec3 p0 = vertexPositionsGLM[i0];
      glm::vec3 p1 = vertexPositionsGLM[i1];
      glm::vec3 pm1 = vertexPositionsGLM[im1];

      double len = glm::length(p0 - p1);

      double angle = glm::acos(glm::dot(glm::normalize(p1 - p0), glm::normalize(pm1 - p0)));

      size_t iMin = std::min(i0, i1);
      size_t iMax = std::max(i0, i1);

      auto p = std::make_pair(iMin, iMax);
      if (seenEdges.find(p) == seenEdges.end()) {
        eLen.push_back(len);
        edgeOrdering.push_back(edgeOrdering.size()); // totally coincidentally, this is the trivial ordering
        seenEdges.insert(p);
      }
      heLen.push_back(len);
      cAngle.push_back(angle);
    }
  }
  size_t nEdges = edgeOrdering.size();
  polyscope::getSurfaceMesh(niceName)->setEdgePermutation(edgeOrdering);
  polyscope::getSurfaceMesh(niceName)->addEdgeScalarQuantity("edge length", eLen);
  polyscope::getSurfaceMesh(niceName)->addHalfedgeScalarQuantity("halfedge length", heLen);
  polyscope::getSurfaceMesh(niceName)->addCornerScalarQuantity("corner angle", cAngle);


  // Test error
  /*
  polyscope::error("Resistance is futile.");
  polyscope::error("I'm a really, really, frustrating long error. What are you going to do with me? How ever will we "
               "share this crisis in a way which looks right while properly wrapping text in some form or other?");
  polyscope::terminatingError("and that was all");

  // Test warning
  polyscope::warning("Something went slightly wrong", "it was bad");

  polyscope::warning("Something else went slightly wrong", "it was also bad");
  polyscope::warning("Something went slightly wrong", "it was still bad");
  for (int i = 0; i < 5000; i++) {
  polyscope::warning("Some problems come in groups", "detail = " + std::to_string(i));
  }
  */

  // === Add some vectors

  // Face & vertex normals
  std::vector<glm::vec3> fNormals(nFaces);
  std::vector<glm::vec3> fCenters(nFaces);
  std::vector<glm::vec3> vNormals(nVertices, glm::vec3{0., 0., 0.});
  for (size_t iF = 0; iF < nFaces; iF++) {
    std::vector<size_t>& face = faceIndices[iF];

    // Compute a center (used below)
    glm::vec3 C = {0., 0., 0.};
    for (size_t iV = 0; iV < face.size(); iV++) {
      C += vertexPositionsGLM[face[iV]];
    }
    C /= face.size();
    fCenters[iF] = C;

    // Compute something like a normal
    glm::vec3 N = {0., 0., 0.};
    for (size_t iV = 1; iV < face.size() - 1; iV++) {
      glm::vec3 p0 = vertexPositionsGLM[face[0]];
      glm::vec3 p1 = vertexPositionsGLM[face[iV]];
      glm::vec3 p2 = vertexPositionsGLM[face[iV + 1]];
      N += glm::cross(p1 - p0, p2 - p0);
    }
    N = glm::normalize(N);
    fNormals[iF] = N;

    // Accumulate at vertices
    for (size_t iV = 0; iV < face.size(); iV++) {
      vNormals[face[iV]] += N;
    }
  }
  polyscope::getSurfaceMesh(niceName)->addFaceVectorQuantity("face normals", fNormals);


  std::vector<glm::vec3> vNormalsRand(nVertices, glm::vec3{0., 0., 0.});
  std::vector<glm::vec3> toZero(nVertices, glm::vec3{0., 0., 0.});
  for (size_t iV = 0; iV < nVertices; iV++) {
    vNormals[iV] = glm::normalize(vNormals[iV]);
    vNormalsRand[iV] = vNormals[iV] * (float)polyscope::randomUnit() * 5000.f;
    toZero[iV] = -vertexPositionsGLM[iV];
  }

  polyscope::getSurfaceMesh(niceName)->addVertexVectorQuantity("area vertex normals", vNormals);
  polyscope::getSurfaceMesh(niceName)->addVertexVectorQuantity("rand length normals", vNormalsRand);
  polyscope::getSurfaceMesh(niceName)->addVertexVectorQuantity("toZero", toZero, polyscope::VectorType::AMBIENT);


  { // Some kind of intrinsic vector field
    // Project this weird swirly field on to the surface (the ABC flow)
    auto spatialFunc = [&](glm::vec3 p) {
      float A = 1.;
      float B = 1.;
      float C = 1.;
      float xComp = A * std::sin(p.z) + C * std::cos(p.y);
      float yComp = B * std::sin(p.x) + A * std::cos(p.z);
      float zComp = C * std::sin(p.y) + B * std::cos(p.x);
      return glm::vec3{xComp, yComp, zComp};
    };

    auto constructBasis = [&](glm::vec3 unitNormal) -> std::tuple<glm::vec3, glm::vec3> {
      glm::vec3 basisX{1., 0., 0.};
      basisX -= dot(basisX, unitNormal) * unitNormal;
      if (std::abs(basisX.x) < 0.1) {
        basisX = glm::vec3{0., 1., 0.};
        basisX -= glm::dot(basisX, unitNormal) * unitNormal;
      }
      basisX = glm::normalize(basisX);
      glm::vec3 basisY = glm::normalize(glm::cross(unitNormal, basisX));
      return std::make_tuple(basisX, basisY);
    };

    // vertex tangent bases
    std::vector<glm::vec3> vertexBasisX(nVertices);
    std::vector<glm::vec3> vertexBasisY(nVertices);
    for (size_t i = 0; i < nVertices; i++) {
      std::tie(vertexBasisX[i], vertexBasisY[i]) = constructBasis(vNormals[i]);
    }

    // face tangent bases
    std::vector<glm::vec3> faceBasisX(nFaces);
    std::vector<glm::vec3> faceBasisY(nFaces);
    for (size_t i = 0; i < nFaces; i++) {
      std::tie(faceBasisX[i], faceBasisY[i]) = constructBasis(fNormals[i]);
    }

    // At vertices
    std::vector<glm::vec2> vertexTangentVec(nVertices, glm::vec3{0., 0., 0.});
    for (size_t iV = 0; iV < nVertices; iV++) {
      glm::vec3 pos = vertexPositionsGLM[iV];
      glm::vec3 basisX = vertexBasisX[iV];
      glm::vec3 basisY = vertexBasisY[iV];

      glm::vec3 v = spatialFunc(pos);
      glm::vec2 vTangent{glm::dot(v, basisX), glm::dot(v, basisY)};
      vertexTangentVec[iV] = vTangent;
    }
    psMesh->addVertexTangentVectorQuantity("tangent vertex vec", vertexTangentVec, vertexBasisX, vertexBasisY);
    psMesh->addVertexTangentVectorQuantity("tangent vertex vec line", vertexTangentVec, vertexBasisX, vertexBasisY, 2);

    // At faces
    std::vector<glm::vec2> faceTangentVec(nFaces, glm::vec3{0., 0., 0.});
    for (size_t iF = 0; iF < nFaces; iF++) {

      glm::vec3 pos = fCenters[iF];
      glm::vec3 basisX = faceBasisX[iF];
      glm::vec3 basisY = faceBasisY[iF];

      glm::vec3 v = spatialFunc(pos);
      glm::vec2 vTangent{glm::dot(v, basisX), glm::dot(v, basisY)};
      faceTangentVec[iF] = vTangent;
    }
    psMesh->addFaceTangentVectorQuantity("tangent face vec", faceTangentVec, faceBasisX, faceBasisY);
    psMesh->addFaceTangentVectorQuantity("tangent face vec cross", faceTangentVec, faceBasisX, faceBasisY, 4);


    // 1-form
    std::vector<double> edgeForm(nEdges, 0.);
    std::vector<char> edgeOrient(nEdges, false);
    bool isTriangle = true;
    size_t iEdge = 0;
    seenEdges.clear();
    for (size_t iF = 0; iF < nFaces; iF++) {
      std::vector<size_t>& face = faceIndices[iF];

      if (face.size() != 3) {
        isTriangle = false;
        break;
      }

      glm::vec3 pos = fCenters[iF];

      for (size_t j = 0; j < face.size(); j++) {
        size_t vA = face[j];
        size_t vB = face[(j + 1) % face.size()];
        size_t iMin = std::min(vA, vB);
        size_t iMax = std::max(vA, vB);
        auto p = std::make_pair(iMin, iMax);
        if (seenEdges.find(p) == seenEdges.end()) { // use the hashset again to iterate over edges in order
          glm::vec3 v = spatialFunc(pos);
          glm::vec3 edgeVec = vertexPositionsGLM[vB] - vertexPositionsGLM[vA];
          edgeForm[iEdge] = glm::dot(edgeVec, v);
          edgeOrient[iEdge] = (vB > vA);
          seenEdges.insert(p);
          iEdge++;
        }
      }
    }
    if (isTriangle) {
      psMesh->addOneFormTangentVectorQuantity("intrinsic 1-form", edgeForm, edgeOrient);
    }
  }

  { // Parameterizations
    std::vector<std::array<double, 2>> cornerParam;
    for (size_t iF = 0; iF < nFaces; iF++) {
      std::vector<size_t>& face = faceIndices[iF];
      for (size_t iC = 0; iC < face.size(); iC++) {
        size_t iV = face[iC];
        std::array<double, 2> p = {{vertexPositionsGLM[iV].x, vertexPositionsGLM[iV].y}};
        cornerParam.push_back(p);
      }
    }
    polyscope::getSurfaceMesh(niceName)->addParameterizationQuantity("param test", cornerParam);


    std::vector<std::array<double, 2>> vertParam;
    for (size_t iV = 0; iV < nVertices; iV++) {
      std::array<double, 2> p = {{vertexPositionsGLM[iV].x, vertexPositionsGLM[iV].y}};
      vertParam.push_back(p);
    }
    polyscope::getSurfaceMesh(niceName)->addVertexParameterizationQuantity("param vert test", vertParam);


    // local param about vert
    std::vector<std::array<double, 2>> vertParamLocal;
    size_t iCenter = nVertices / 2;
    glm::vec3 cP = vertexPositionsGLM[iCenter];
    glm::vec3 cN = vNormals[iCenter];

    // make a basis
    glm::vec3 basisX{0.1234, -0.98823, .33333}; // provably random
    basisX = basisX - glm::dot(cN, basisX) * cN;
    basisX = glm::normalize(basisX);
    glm::vec3 basisY = -glm::cross(basisX, cN);

    for (size_t iV = 0; iV < nVertices; iV++) {

      glm::vec3 vec = vertexPositionsGLM[iV] - cP;

      std::array<double, 2> p = {{glm::dot(basisX, vec), glm::dot(basisY, vec)}};
      vertParamLocal.push_back(p);
    }

    polyscope::getSurfaceMesh(niceName)->addLocalParameterizationQuantity("param vert local test", vertParamLocal);
  }


  { // Add a curve network from the edges
    std::vector<std::array<size_t, 2>> edges;
    for (size_t iF = 0; iF < nFaces; iF++) {
      std::vector<size_t>& face = faceIndices[iF];

      for (size_t iV = 0; iV < face.size(); iV++) {
        size_t i0 = face[iV];
        size_t i1 = face[(iV + 1) % face.size()];
        if (i0 < i1) {
          edges.push_back({i0, i1});
        }
      }
    }

    std::string curveName = niceName + " curves";
    constructDemoCurveNetwork(curveName, vertexPositionsGLM, edges);
  }
}

void addVolumeGrid() {

  // uint32_t dimX = 4;
  // uint32_t dimY = 5;
  // uint32_t dimZ = 6;
  // glm::vec3 bound_low{-1., -2., -5.};
  // glm::vec3 bound_high{3., -1., 1.};

  // uint32_t dimX = 256;
  // uint32_t dimY = 256;
  // uint32_t dimZ = 256;
  // uint32_t dimX = 128;
  // uint32_t dimY = 128;
  // uint32_t dimZ = 128;
  // uint32_t dimX = 2;
  // uint32_t dimY = 2;
  // uint32_t dimZ = 2;
  uint32_t dimX = 20;
  uint32_t dimY = 20;
  uint32_t dimZ = 20;
  // glm::vec3 bound_low{0., 0., 0.};
  // glm::vec3 bound_high{1., 1., 1.};
  glm::vec3 bound_low{-3., -3., -3.};
  glm::vec3 bound_high{3., 3., 3.};


  polyscope::VolumeGrid* psGrid = polyscope::registerVolumeGrid("test grid", {dimX, dimY, dimZ}, bound_low, bound_high);
  polyscope::registerPointCloud("corners", std::vector<glm::vec3>{bound_low, bound_high});

  psGrid->setEdgeWidth(1.0);

  // Scalar quantities
  auto torusSDF = [](glm::vec3 p) {
    float scale = 0.5;
    p /= scale;
    p += glm::vec3{1., 0., 1.};
    glm::vec2 t{1., 0.3};
    glm::vec2 pxz{p.x, p.z};
    glm::vec2 q = glm::vec2(glm::length(pxz) - t.x, p.y);
    return (glm::length(q) - t.y) * scale;
  };


  polyscope::VolumeGridNodeScalarQuantity* qNode =
      psGrid->addNodeScalarQuantityFromCallable("torus sdf node", torusSDF);
  qNode->setEnabled(true);

  polyscope::VolumeGridCellScalarQuantity* qCell =
      psGrid->addCellScalarQuantityFromCallable("torus sdf cell", torusSDF);
  qCell->setEnabled(true);

  // use this to check ordering thing
  auto xCoord = [](glm::vec3 p) { return p.x; };
  auto yCoord = [](glm::vec3 p) { return p.y; };
  auto zCoord = [](glm::vec3 p) { return p.z; };

  polyscope::VolumeGridNodeScalarQuantity* qNode_X = psGrid->addNodeScalarQuantityFromCallable("node X", xCoord);
  polyscope::VolumeGridNodeScalarQuantity* qNode_Y = psGrid->addNodeScalarQuantityFromCallable("node Y", yCoord);
  polyscope::VolumeGridNodeScalarQuantity* qNode_Z = psGrid->addNodeScalarQuantityFromCallable("node Z", zCoord);

  polyscope::VolumeGridCellScalarQuantity* qCell_X = psGrid->addCellScalarQuantityFromCallable("cell X", xCoord);
  polyscope::VolumeGridCellScalarQuantity* qCell_Y = psGrid->addCellScalarQuantityFromCallable("cell Y", yCoord);
  polyscope::VolumeGridCellScalarQuantity* qCell_Z = psGrid->addCellScalarQuantityFromCallable("cell Z", zCoord);
}


void loadFloatingImageData(polyscope::CameraView* targetView = nullptr) {

  // load an image from disk as example data
  std::string imagePath = "test_image.png";
  // std::string imagePath = "test_image_transparent.png";

  int width, height, nComp;
  unsigned char* data = stbi_load(imagePath.c_str(), &width, &height, &nComp, 4);
  if (!data) {
    polyscope::warning("failed to load image from " + imagePath);
    return;
  }
  bool hasAlpha = (nComp == 4);

  // Parse the data in to a float array
  std::vector<std::array<float, 3>> imageColor(width * height);
  std::vector<std::array<float, 4>> imageColorAlpha(width * height);
  std::vector<float> imageScalar(width * height);
  for (int j = 0; j < height; j++) {
    for (int i = 0; i < width; i++) {
      int pixInd = (j * width + i) * nComp;
      unsigned char pR = data[pixInd + 0];
      unsigned char pG = data[pixInd + 1];
      unsigned char pB = data[pixInd + 2];
      unsigned char pA = 255;
      if (nComp == 4) pA = data[pixInd + 3];

      // color
      std::array<float, 3> val{pR / 255.f, pG / 255.f, pB / 255.f};
      imageColor[j * width + i] = val;

      // scalar
      imageScalar[j * width + i] = (val[0] + val[1] + val[2]) / 3.;

      // color alpha
      std::array<float, 4> valA{pR / 255.f, pG / 255.f, pB / 255.f, pA / 255.f};
      imageColorAlpha[j * width + i] = valA;
    }
  }

  if (targetView == nullptr) {
    polyscope::addColorImageQuantity("test color image", width, height, imageColor, polyscope::ImageOrigin::UpperLeft);
    polyscope::addScalarImageQuantity("test scalar image", width, height, imageScalar,
                                      polyscope::ImageOrigin::UpperLeft);

    if (hasAlpha) {
      polyscope::addColorAlphaImageQuantity("test color alpha image", width, height, imageColorAlpha,
                                            polyscope::ImageOrigin::UpperLeft);
    }
  } else {
    targetView->addColorImageQuantity("test color image", width, height, imageColor, polyscope::ImageOrigin::UpperLeft);
    targetView->addScalarImageQuantity("test scalar image", width, height, imageScalar,
                                       polyscope::ImageOrigin::UpperLeft);

    if (hasAlpha) {
      targetView->addColorAlphaImageQuantity("test color alpha image", width, height, imageColorAlpha,
                                             polyscope::ImageOrigin::UpperLeft);
    }
  }
}

void addImplicitRendersFromCurrentView() {

  // sample sdf
  auto torusSDF = [](glm::vec3 p) {
    float scale = 0.5;
    p /= scale;
    p += glm::vec3{1., 0., 1.};
    glm::vec2 t{1., 0.3};
    glm::vec2 pxz{p.x, p.z};
    glm::vec2 q = glm::vec2(glm::length(pxz) - t.x, p.y);
    return (glm::length(q) - t.y) * scale;
  };
  auto boxFrameSDF = [](glm::vec3 p) {
    float scale = 0.5;
    p /= scale;
    float b = 1.;
    float e = 0.1;
    p = glm::abs(p) - b;
    glm::vec3 q = glm::abs(p + e) - e;

    float out = glm::min(
        glm::min(
            glm::length(glm::max(glm::vec3(p.x, q.y, q.z), 0.0f)) + glm::min(glm::max(p.x, glm::max(q.y, q.z)), 0.0f),
            glm::length(glm::max(glm::vec3(q.x, p.y, q.z), 0.0f)) + glm::min(glm::max(q.x, glm::max(p.y, q.z)), 0.0f)),
        glm::length(glm::max(glm::vec3(q.x, q.y, p.z), 0.0f)) + glm::min(glm::max(q.x, glm::max(q.y, p.z)), 0.0f));
    return out * scale;
  };

  auto colorFunc = [](glm::vec3 p) {
    glm::vec3 color{0., 0., 0.};
    if (p.x > 0) {
      color += glm::vec3{1.0, 0.0, 0.0};
    }
    if (p.y > 0) {
      color += glm::vec3{0.0, 1.0, 0.0};
    }
    if (p.z > 0) {
      color += glm::vec3{0.0, 0.0, 1.0};
    }
    return color;
  };

  auto scalarFunc = [](glm::vec3 p) { return p.x; };

  polyscope::ImplicitRenderOpts opts;
  // opts.mode = polyscope::ImplicitRenderMode::FixedStep;
  polyscope::ImplicitRenderMode mode = polyscope::ImplicitRenderMode::SphereMarch;
  // polyscope::ImplicitRenderMode mode = polyscope::ImplicitRenderMode::FixedStep;
  opts.subsampleFactor = 2;

  polyscope::DepthRenderImageQuantity* img = polyscope::renderImplicitSurface("torus sdf", torusSDF, mode, opts);
  polyscope::DepthRenderImageQuantity* img2 = polyscope::renderImplicitSurface("box sdf", boxFrameSDF, mode, opts);
  polyscope::ColorRenderImageQuantity* img2Color =
      polyscope::renderImplicitSurfaceColor("box sdf color", boxFrameSDF, colorFunc, mode, opts);
  polyscope::RawColorRenderImageQuantity* img2rawColor =
      polyscope::renderImplicitSurfaceRawColor("box sdf raw color", boxFrameSDF, colorFunc, mode, opts);
  polyscope::ScalarRenderImageQuantity* imgScalar =
      polyscope::renderImplicitSurfaceScalar("torus sdf scalar", torusSDF, scalarFunc, mode, opts);
}

void dropCameraView() {
  polyscope::CameraView* cam1 =
      polyscope::registerCameraView("dropped cam", polyscope::view::getCameraParametersForCurrentView());

  loadFloatingImageData(cam1);
}

void processFileDotMesh(std::string filename) {
  std::vector<std::array<double, 3>> verts;
  std::vector<std::array<int64_t, 8>> cells;
  parseVolumeDotMesh(filename, verts, cells);
  std::string niceName = polyscope::guessNiceNameFromPath(filename);

  std::cout << "parsed mesh with " << verts.size() << " verts and " << cells.size() << " cells\n";

  auto ps_vol = polyscope::registerVolumeMesh(niceName, verts, cells);

  // Add some scalar quantities
  std::vector<std::array<double, 3>> randColorV(verts.size());
  std::vector<std::array<double, 3>> randVecV(verts.size());
  std::vector<double> scalarV(verts.size());
  std::vector<std::array<double, 3>> randColorC(cells.size());
  std::vector<std::array<double, 3>> randVecC(cells.size());
  std::vector<double> scalarC(cells.size());
  for (size_t i = 0; i < verts.size(); i++) {
    randColorV[i] = {{polyscope::randomUnit(), polyscope::randomUnit(), polyscope::randomUnit()}};
    randVecV[i] = {{polyscope::randomUnit() - .5, polyscope::randomUnit() - .5, polyscope::randomUnit() - .5}};
    scalarV[i] = verts[i][0];
  }
  for (size_t i = 0; i < cells.size(); i++) {
    randColorC[i] = {{polyscope::randomUnit(), polyscope::randomUnit(), polyscope::randomUnit()}};
    randVecC[i] = {{polyscope::randomUnit() - .5, polyscope::randomUnit() - .5, polyscope::randomUnit() - .5}};
    scalarC[i] = polyscope::randomUnit();
  }

  polyscope::getVolumeMesh(niceName)->addVertexColorQuantity("random color", randColorV);
  polyscope::getVolumeMesh(niceName)->addCellColorQuantity("random color2", randColorC);
  polyscope::getVolumeMesh(niceName)->addVertexScalarQuantity("scalar Q", scalarV);
  polyscope::getVolumeMesh(niceName)->addCellScalarQuantity("scalar Q2", scalarC);
  polyscope::getVolumeMesh(niceName)->addVertexVectorQuantity("random vec", randVecV);
  polyscope::getVolumeMesh(niceName)->addCellVectorQuantity("random vec2", randVecC);
}

void addDataToPointCloud(std::string pointCloudName, const std::vector<glm::vec3>& points) {


  // Add some scalar quantities
  std::vector<double> xC(points.size());
  std::vector<std::array<double, 3>> randColor(points.size());
  for (size_t i = 0; i < points.size(); i++) {
    xC[i] = points[i].x;
    randColor[i] = {{polyscope::randomUnit(), polyscope::randomUnit(), polyscope::randomUnit()}};
  }
  polyscope::getPointCloud(pointCloudName)->addScalarQuantity("xC", xC);
  polyscope::getPointCloud(pointCloudName)->addColorQuantity("random color", randColor);
  polyscope::getPointCloud(pointCloudName)->addColorQuantity("random color2", randColor);


  // Add some vector quantities
  std::vector<glm::vec3> randVec(points.size());
  std::vector<glm::vec3> centerNormalVec(points.size());
  std::vector<glm::vec3> toZeroVec(points.size());
  for (size_t i = 0; i < points.size(); i++) {
    randVec[i] = (float)(10. * polyscope::randomUnit()) *
                 glm::vec3{polyscope::randomUnit(), polyscope::randomUnit(), polyscope::randomUnit()};
    centerNormalVec[i] = glm::normalize(points[i]);
    toZeroVec[i] = -points[i];
  }
  polyscope::getPointCloud(pointCloudName)->addVectorQuantity("random vector", randVec);
  polyscope::getPointCloud(pointCloudName)->addVectorQuantity("unit 'normal' vector", centerNormalVec);
  polyscope::getPointCloud(pointCloudName)->addVectorQuantity("to zero", toZeroVec, polyscope::VectorType::AMBIENT);


  // loadFloatingImageData(polyscope::getPointCloud(pointCloudName));
}

// PLY files get loaded as point clouds
void processFilePLY(std::string filename) {

  // load the data
  happly::PLYData plyIn(filename);
  std::vector<std::array<double, 3>> vPos = plyIn.getVertexPositions();

  polyscope::PointCloud* psCloud = polyscope::registerPointCloud(polyscope::guessNiceNameFromPath(filename), vPos);
  // psCloud->setPointRenderMode(polyscope::PointRenderMode::Square);

  // Try to add colors if we have them
  try {
    std::vector<std::array<unsigned char, 3>> vColor = plyIn.getVertexColors();
    std::vector<std::array<float, 3>> vColorF(vColor.size());
    for (size_t i = 0; i < vColorF.size(); i++) {
      for (int j = 0; j < 3; j++) {
        vColorF[i][j] = vColor[i][j] / 255.;
      }
    }
    psCloud->addColorQuantity("color", vColorF)->setEnabled(true);
  } catch (const std::exception& e) {
  }
}


void processFile(std::string filename) {
  // Dispatch to correct varient
  if (endsWith(filename, ".obj")) {
    processFileOBJ(filename);
  } else if (endsWith(filename, ".mesh")) {
    processFileDotMesh(filename);
  } else if (endsWith(filename, ".ply")) {
    // PLY files get loaded as point clouds
    processFilePLY(filename);
  } else {
    std::cerr << "Unrecognized file type for " << filename << std::endl;
  }
}


void callback() {
  static int numPoints = 2000;
  static float param = 3.14;
  static int loadedMat = 1;
  static bool depthClick = false;

  ImGui::PushItemWidth(100);

  ImGui::InputInt("num points", &numPoints);
  ImGui::InputFloat("param value", &param);

  if (ImGui::Button("run subroutine")) {
    // mySubroutine();
  }
  ImGui::SameLine();
  if (ImGui::Button("hi")) {
    polyscope::warning("hi");
  }

  if (ImGui::Button("add implicits")) {
    addImplicitRendersFromCurrentView();
  }

  // some depth & picking stuff
  ImGui::Checkbox("test scene click", &depthClick);
  if (depthClick) {
    ImGuiIO& io = ImGui::GetIO();
    if (io.MouseClicked[0]) {
      glm::vec2 screenCoords{io.MousePos.x, io.MousePos.y};
      int xInd, yInd;
      std::tie(xInd, yInd) = polyscope::view::screenCoordsToBufferInds(screenCoords);

      glm::vec3 worldRay = polyscope::view::screenCoordsToWorldRay(screenCoords);
      glm::vec3 worldPos = polyscope::view::screenCoordsToWorldPosition(screenCoords);
      std::pair<polyscope::Structure*, size_t> pickPair = polyscope::pick::pickAtScreenCoords(screenCoords);

      std::cout << "Polyscope scene test click " << std::endl;
      std::cout << "    io.MousePos.x: " << io.MousePos.x << " io.MousePos.y: " << io.MousePos.y << std::endl;
      std::cout << "    screenCoords.x: " << screenCoords.x << " screenCoords.y: " << screenCoords.y << std::endl;
      std::cout << "    bufferInd.x: " << xInd << " bufferInd.y: " << yInd << std::endl;
      std::cout << "    worldRay: ";
      polyscope::operator<<(std::cout, worldRay) << std::endl;
      std::cout << "    worldPos: ";
      polyscope::operator<<(std::cout, worldPos) << std::endl;
      if (pickPair.first == nullptr) {
        std::cout << "    structure: "
                  << "none" << std::endl;
      } else {
        std::cout << "    structure: " << pickPair.first << " element id: " << pickPair.second << std::endl;
      }

      // Construct point at click location
      polyscope::registerPointCloud("click point", std::vector<glm::vec3>({worldPos}));

      // Construct unit-length vector pointing in the direction of the click
      // (this depends only on the camera parameters, and does not require accessing the depth buffer)
      glm::vec3 root = polyscope::view::getCameraWorldPosition();
      glm::vec3 target = root + worldRay;
      polyscope::registerCurveNetworkLine("click dir", std::vector<glm::vec3>({root, target}));

      depthClick = false;
    }
  }


  if (ImGui::Button("drop camera view here")) {
    dropCameraView();
  }

  if (ImGui::Button("load floating image data")) {
    loadFloatingImageData();
  }

  if (ImGui::Button("add volume grid")) {
    addVolumeGrid();
  }

  ImGui::PopItemWidth();
}

int main(int argc, char** argv) {
  // Configure the argument parser
  args::ArgumentParser parser("A simple demo of Polyscope.\nBy "
                              "Nick Sharp (nmwsharp@gmail.com)",
                              "");
  args::PositionalList<std::string> files(parser, "files", "One or more files to visualize");

  // Parse args
  try {
    parser.ParseCLI(argc, argv);
  } catch (const args::Help&) {
    std::cout << parser;
    return 0;
  } catch (const args::ParseError& e) {
    std::cerr << e.what() << std::endl;

    std::cerr << parser;
    return 1;
  }

  // Options
  // polyscope::options::autocenterStructures = true;
  // polyscope::view::windowWidth = 600;
  // polyscope::view::windowHeight = 800;
  // polyscope::options::maxFPS = -1;
  polyscope::options::verbosity = 100;
  polyscope::options::enableRenderErrorChecks = true;

  // Initialize polyscope
  polyscope::init();

  for (std::string s : files) {
   processFile(s);
  }
  
  /*

  

  // Create a point cloud
  for (int j = 0; j < 1; j++) {
    // Generate random point positions
    std::vector<glm::vec3> points;
    for (size_t i = 0; i < 100; i++) {
      points.push_back(
          glm::vec3{polyscope::randomUnit() - .5, polyscope::randomUnit() - .5, polyscope::randomUnit() - .5});
    }
    auto point_cloud = polyscope::registerPointCloud("really great points" + std::to_string(j), points);
    
    // std::vector<std::array<double, 3>> randColor(points.size());
    // for (size_t i = 0; i < points.size(); i++) {
    //   randColor[i] = {{polyscope::randomUnit(), polyscope::randomUnit(), polyscope::randomUnit()}};
    // }
    
    std::vector<glm::vec4> randTetracolors(points.size());
    for (size_t i = 0; i < points.size(); i++) {
      randTetracolors[i] = glm::vec4(polyscope::randomUnit(), polyscope::randomUnit(), polyscope::randomUnit(), polyscope::randomUnit());
    }

    // Generate random Tricolors
    std::vector<polyscope::Tricolor> randTricolors(points.size());
    for (size_t i = 0; i < points.size(); i++) {
      randTricolors[i] = polyscope::Tricolor(polyscope::randomUnit(), polyscope::randomUnit(), polyscope::randomUnit());
    }

    // Generate random Tetracolors
    // std::vector<polyscope::Tetracolor> randTetracolors(points.size());
    // for (size_t i = 0; i < points.size(); i++) {
    //   randTetracolors[i] = polyscope::Tetracolor(polyscope::randomUnit(), polyscope::randomUnit(), polyscope::randomUnit(), polyscope::randomUnit());
    // }

    // Debug Tetracolor white
    // std::vector<polyscope::Tetracolor> tetraWhite(points.size());
    // for (size_t i = 0; i < points.size(); i++) {
    //   tetraWhite[i] = polyscope::Tetracolor(1.0, 1.0, 1.0, 1.0);
    // }

    // Visualize Tricolors
    point_cloud->setMaterial("flat");
    // polyscope::getPointCloud("really great points" + std::to_string(j))->addColorQuantity("random color", randTricolors);
    // polyscope::getPointCloud("really great points" + std::to_string(j))->addColorQuantity("random tetracolors", randTetracolors);
    // polyscope::getPointCloud("really great points" + std::to_string(j))->addColorQuantity("random tetracolors", tetraWhite);

    auto tetracolor_quantity = polyscope::getPointCloud("really great points" + std::to_string(j))->addTetracolorQuantity("random tetracolors", randTetracolors);
    tetracolor_quantity->createPointProgram();

  }
  

  */

  // loadFloatingImageData();
  // addVolumeGrid();

  // Add a few gui elements
  polyscope::state::userCallback = callback;

  // Show the gui
  // polyscope::show();

  rotate_teapot();

  // main loop using manual frameTick() instead
  // while (true) {
<<<<<<< HEAD
  //   rotateTeapot();
=======
  //   rotate_teapot();
>>>>>>> cde048d3
  //   polyscope::frameTick();
  // }

  std::cout << "!!!! shutdown time" << std::endl;

  return 0;
}<|MERGE_RESOLUTION|>--- conflicted
+++ resolved
@@ -88,17 +88,6 @@
   polyscope::getCurveNetwork(curveName)->setNodeRadiusQuantity("nXabs");
 }
 
-<<<<<<< HEAD
-
-void rotateTeapot() {
-  std::string name = "teapot";
-  auto psMesh = polyscope::getSurfaceMesh(name);
-  glm::mat4x4 currentTransform = psMesh->getTransform();
-  glm::mat4x4 nextTransform = glm::rotate(currentTransform, glm::radians(0.25f), glm::vec3(0.0, 1.0, 0.0));
-  psMesh->setTransform(nextTransform);
-}
-
-=======
 void rotate_teapot() {
   std::string name = "teapot";
   auto psMesh = polyscope::getSurfaceMesh(name);
@@ -116,7 +105,6 @@
   polyscope::closeVideoFile(fd);
   exit(0);
 }
->>>>>>> cde048d3
 
 void processFileOBJ(std::string filename) {
   // Get a nice name for the file
@@ -133,7 +121,6 @@
   }
   auto psMesh = polyscope::registerSurfaceMesh(niceName, vertexPositionsGLM, faceIndices);
 
-<<<<<<< HEAD
   // Add random color to each vertex
   // std::vector<glm::vec3> vertexColors(vertexPositions.size());
   // for (size_t i = 0; i < vertexPositions.size(); i++) {
@@ -153,8 +140,6 @@
   }
   psMesh->addFaceColorQuantity("random colors", faceColors);
 
-=======
->>>>>>> cde048d3
   return;
 
   auto psSimpleMesh = polyscope::registerSimpleTriangleMesh(niceName, vertexPositionsGLM, faceIndices);
@@ -904,13 +889,12 @@
 
   // Initialize polyscope
   polyscope::init();
+  polyscope::options::groundPlaneMode = polyscope::GroundPlaneMode::None;
 
   for (std::string s : files) {
    processFile(s);
   }
   
-  /*
-
   
 
   // Create a point cloud
@@ -921,16 +905,28 @@
       points.push_back(
           glm::vec3{polyscope::randomUnit() - .5, polyscope::randomUnit() - .5, polyscope::randomUnit() - .5});
     }
-    auto point_cloud = polyscope::registerPointCloud("really great points" + std::to_string(j), points);
+    // auto point_cloud = polyscope::registerPointCloud("really great points" + std::to_string(j), points);
     
-    // std::vector<std::array<double, 3>> randColor(points.size());
+    std::vector<glm::vec3> onePoint(1);
+    onePoint[0] = glm::vec3(0, 0, 0);
+
+    auto point_cloud = polyscope::registerPointCloud("one point", onePoint);
+    point_cloud->setPointRadius(1);
+
+    std::vector<std::array<double, 3>> randColor(points.size());
+    for (size_t i = 0; i < points.size(); i++) {
+      randColor[i] = {{polyscope::randomUnit(), polyscope::randomUnit(), polyscope::randomUnit()}};
+    }
+
+    // point_cloud->addColorQuantity("random colors", randColor);
+    
+    // std::vector<glm::vec4> randTetracolors(points.size());
     // for (size_t i = 0; i < points.size(); i++) {
-    //   randColor[i] = {{polyscope::randomUnit(), polyscope::randomUnit(), polyscope::randomUnit()}};
+    //   randTetracolors[i] = glm::vec4(polyscope::randomUnit(), polyscope::randomUnit(), polyscope::randomUnit(), polyscope::randomUnit());
     // }
-    
-    std::vector<glm::vec4> randTetracolors(points.size());
+    std::vector<glm::vec4> RG1G2_randB(points.size());
     for (size_t i = 0; i < points.size(); i++) {
-      randTetracolors[i] = glm::vec4(polyscope::randomUnit(), polyscope::randomUnit(), polyscope::randomUnit(), polyscope::randomUnit());
+      RG1G2_randB[i] = glm::vec4(0.1, 0.5, 0.9, polyscope::randomUnit());
     }
 
     // Generate random Tricolors
@@ -938,6 +934,12 @@
     for (size_t i = 0; i < points.size(); i++) {
       randTricolors[i] = polyscope::Tricolor(polyscope::randomUnit(), polyscope::randomUnit(), polyscope::randomUnit());
     }
+
+    std::vector<glm::vec4> oneColor;
+    oneColor.push_back(glm::vec4{0.9, 0.5, 0.1, 0.3});
+
+    std::vector<glm::vec3> oneTricolor;
+    oneTricolor.push_back(glm::vec3(0.5, 0.5, 0.5));
 
     // Generate random Tetracolors
     // std::vector<polyscope::Tetracolor> randTetracolors(points.size());
@@ -956,14 +958,19 @@
     // polyscope::getPointCloud("really great points" + std::to_string(j))->addColorQuantity("random color", randTricolors);
     // polyscope::getPointCloud("really great points" + std::to_string(j))->addColorQuantity("random tetracolors", randTetracolors);
     // polyscope::getPointCloud("really great points" + std::to_string(j))->addColorQuantity("random tetracolors", tetraWhite);
-
-    auto tetracolor_quantity = polyscope::getPointCloud("really great points" + std::to_string(j))->addTetracolorQuantity("random tetracolors", randTetracolors);
-    tetracolor_quantity->createPointProgram();
-
+    // auto tetracolor_quantity = point_cloud->addTetracolorQuantity("random tetracolors", RG1G2_randB);
+    // auto tetracolor_quantity = point_cloud->addTetracolorQuantity("one tetracolor", oneColor);
+    auto color_quantity = point_cloud->addColorQuantity("one color", oneTricolor);
+    // auto tetracolor_quantity = polyscope::getPointCloud("really great points" + std::to_string(j))->addTetracolorQuantity("random tetracolors", randTetracolors);
+    // tetracolor_quantity->createPointProgram();
+
+    // tetracolor_quantity->setEnabled(true);
+    color_quantity->setEnabled(true);
   }
   
-
-  */
+  
+  // polyscope::screenshotTetra();
+  polyscope::screenshot();
 
   // loadFloatingImageData();
   // addVolumeGrid();
@@ -972,17 +979,14 @@
   polyscope::state::userCallback = callback;
 
   // Show the gui
-  // polyscope::show();
-
-  rotate_teapot();
+  polyscope::show();
+
+
+  // rotate_teapot();
 
   // main loop using manual frameTick() instead
   // while (true) {
-<<<<<<< HEAD
   //   rotateTeapot();
-=======
-  //   rotate_teapot();
->>>>>>> cde048d3
   //   polyscope::frameTick();
   // }
 
